"""
Mac OS X .app build command for distutils

Originally (loosely) based on code from py2exe's build_exe.py by Thomas Heller.
"""
from __future__ import print_function

import imp
import sys
import os
import zipfile
import plistlib
import shlex
import shutil
import textwrap
import pkg_resources

from py2app.apptemplate.setup import main as script_executable
from py2app.util import mergecopy, make_exec

try:
    from cStringIO import StringIO
except ImportError:
    from io import StringIO

from itertools import chain


from setuptools import Command
from distutils.util import convert_path
from distutils import log
from distutils.errors import *


from modulegraph.find_modules import find_modules, parse_mf_results, find_needed_modules
from modulegraph.modulegraph import SourceModule, Package, Script
from modulegraph import zipio

import macholib.dyld
import macholib.MachOStandalone
import macholib.MachO
from macholib.util import flipwritable

from py2app.create_appbundle import create_appbundle
from py2app.create_pluginbundle import create_pluginbundle
from py2app.util import \
    fancy_split, byte_compile, make_loader, imp_find_module, \
    copy_tree, fsencoding, strip_files, in_system_path, makedirs, \
    iter_platform_files, find_version, skipscm, momc, copy_file, \
    copy_resource
from py2app.filters import \
    not_stdlib_filter, not_system_filter, has_filename_filter
from py2app import recipes

from distutils.sysconfig import get_config_var
PYTHONFRAMEWORK=get_config_var('PYTHONFRAMEWORK')


PLUGIN_SUFFIXES = {
        '.qlgenerator':    'QuickLook',
        '.mdimporter':     'Spotlight',
        '.xpc':            'XPCServices',
        '.service':        'Services',
        '.prefPane':       'PreferencePanes',
        '.iaplugin':       'InternetAccounts',
        '.action':         'Automator',
}

try:
    basestring
except NameError:
    basestring = str

def rewrite_tkinter_load_commands(tkinter_path):
    print("rewrite_tk", tkinter_path)
    m = macholib.MachO.MachO(tkinter_path)
    tcl_path = None
    tk_path = None

    rewrite_map = {}

    for header in m.headers:
        for idx, name, other in header.walkRelocatables():
            if other.endswith('/Tk'):
                if tk_path is not None and other != tk_path:
                    raise DistutilsPlatformError('_tkinter is linked to different Tk paths')
                tk_path = other
            elif other.endswith('/Tcl'):
                if tcl_path is not None and other != tcl_path:
                    raise DistutilsPlatformError('_tkinter is linked to different Tcl paths')
                tcl_path = other

    if tcl_path is None or 'Tcl.framework' not in tcl_path:
        raise DistutilsPlatformError('_tkinter is not linked a Tcl.framework')

    if tk_path is None or 'Tk.framework' not in tk_path:
        raise DistutilsPlatformError('_tkinter is not linked a Tk.framework')

    system_tcl_versions = [nm for nm in os.listdir('/System/Library/Frameworks/Tcl.framework/Versions') if nm != 'Current']
    system_tk_versions = [nm for nm in os.listdir('/System/Library/Frameworks/Tk.framework/Versions') if nm != 'Current']

    if not tcl_path.startswith('/System/Library/Frameworks'):
        # ../Versions/8.5/Tcl
        ver = os.path.basename(os.path.dirname(tcl_path))
        if ver not in system_tcl_versions:
            raise DistutilsPlatformError('_tkinter is linked to a version of Tcl not in /System')

        rewrite_map[tcl_path] = '/System/Library/Frameworks/Tcl.framework/Versions/%s/Tcl'%(ver,)

    if not tk_path.startswith('/System/Library/Frameworks'):
        # ../Versions/8.5/Tk
        ver = os.path.basename(os.path.dirname(tk_path))
        if ver not in system_tk_versions:
            raise DistutilsPlatformError('_tkinter is linked to a version of Tk not in /System')

        rewrite_map[tk_path] = '/System/Library/Frameworks/Tk.framework/Versions/%s/Tk'%(ver,)

    if rewrite_map:
        print("Relinking _tkinter.so to system Tcl/Tk")
        rewroteAny = False
        for header in m.headers:
            for idx, name, other in header.walkRelocatables():
                data = rewrite_map.get(other)
                if data:
                    if header.rewriteDataForCommand(idx, data.encode(sys.getfilesystemencoding())):
                        rewroteAny = True

        if rewroteAny:
            old_mode = flipwritable(m.filename)
            try:
                with open(m.filename, 'rb+') as f:
                    for header in m.headers:
                        f.seek(0)
                        header.write(f)
                        f.seek(0, 2)
                        f.flush()

            finally:
                flipwritable(m.filename, old_mode)

    else:
        print("_tkinter already linked against system Tcl/Tk")


def get_zipfile(dist, semi_standalone=False):
    if sys.version_info[0] == 3:
        if semi_standalone:
            return "python%d.%d/site-packages.zip"%(sys.version_info[:2])
        else:
            return "python%d%d.zip"%(sys.version_info[:2])
    return getattr(dist, "zipfile", None) or "site-packages.zip"

def framework_copy_condition(src):
    # Skip Headers, .svn, and CVS dirs
    return skipscm(src) and os.path.basename(src) != 'Headers'

class PythonStandalone(macholib.MachOStandalone.MachOStandalone):
    def __init__(self, appbuilder, *args, **kwargs):
        super(PythonStandalone, self).__init__(*args, **kwargs)
        self.appbuilder = appbuilder

    def copy_dylib(self, src):
        dest = os.path.join(self.dest, os.path.basename(src))
        if os.path.islink(src):
            dest = os.path.join(self.dest, os.path.basename(os.path.realpath(src)))

            # Ensure that the orginal name also exists, avoids problems when
            # the filename is used from Python (see issue #65)
            #
            # NOTE: The if statement checks that the target link won't
            #       point to itself, needed for systems like homebrew that
            #       store symlinks in "public" locations that point to
            #       files of the same name in a per-package install location.
            link_dest = os.path.join(self.dest, os.path.basename(src))
            if os.path.basename(link_dest) != os.path.basename(dest):
                os.symlink(os.path.basename(dest), link_dest)

        else:
            dest = os.path.join(self.dest, os.path.basename(src))
        return self.appbuilder.copy_dylib(src, dest)

    def copy_framework(self, info):
        destfn = self.appbuilder.copy_framework(info, self.dest)
        dest = os.path.join(self.dest, info['shortname'] + '.framework')
        self.pending.append((destfn, iter_platform_files(dest)))
        return destfn

def iterRecipes(module=recipes):
    for name in dir(module):
        if name.startswith('_'):
            continue
        check = getattr(getattr(module, name), 'check', None)
        if check is not None:
            yield (name, check)

# A very loosely defined "target".  We assume either a "script" or "modules"
# attribute.  Some attributes will be target specific.
class Target(object):
    def __init__(self, **kw):
        self.__dict__.update(kw)
        # If modules is a simple string, assume they meant list
        m = self.__dict__.get("modules")
        if m and isinstance(m, basestring):
            self.modules = [m]

    def get_dest_base(self):
        dest_base = getattr(self, "dest_base", None)
        if dest_base: return dest_base
        script = getattr(self, "script", None)
        if script:
            return os.path.basename(os.path.splitext(script)[0])
        modules = getattr(self, "modules", None)
        assert modules, "no script, modules or dest_base specified"
        return modules[0].split(".")[-1]

    def validate(self):
        resources = getattr(self, "resources", [])
        for r_filename in resources:
            if not os.path.isfile(r_filename):
                raise DistutilsOptionError(
                    "Resource filename '%s' does not exist" % (r_filename,))


def validate_target(dist, attr, value):
    res = FixupTargets(value, "script")
    other = {"app": "plugin", "plugin": "app"}
    if res and getattr(dist, other[attr]):
        # XXX - support apps and plugins?
        raise DistutilsOptionError(
            "You must specify either app or plugin, not both")

def FixupTargets(targets, default_attribute):
    if not targets:
        return targets
    try:
        targets = eval(targets)
    except:
        pass
    ret = []
    for target_def in targets:
        if isinstance(target_def, basestring):
            # Create a default target object, with the string as the attribute
            target = Target(**{default_attribute: target_def})
        else:
            d = getattr(target_def, "__dict__", target_def)
            if default_attribute not in d:
                raise DistutilsOptionError(
                    "This target class requires an attribute '%s'"
                    % (default_attribute,))
            target = Target(**d)
        target.validate()
        ret.append(target)
    return ret

def normalize_data_file(fn):
    if isinstance(fn, basestring):
        fn = convert_path(fn)
        return ('', [fn])
    return fn

def is_system(executable=None):
    if executable is None:
        executable = sys.executable
    return in_system_path(executable)

def installation_info(executable=None, version=None):
    if version is None:
        version = sys.version
    if is_system(executable):
        return version[:3] + " (FORCED: Using vendor Python)"
    else:
        return version[:3]

class py2app(Command):
    description = "create a Mac OS X application or plugin from Python scripts"
    # List of option tuples: long name, short name (None if no short
    # name), and help string.

    user_options = [
        ("app=", None,
         "application bundle to be built"),
        ("plugin=", None,
         "puglin bundle to be built"),
        ('optimize=', 'O',
         "optimization level: -O1 for \"python -O\", "
         "-O2 for \"python -OO\", and -O0 to disable [default: -O0]"),
        ("includes=", 'i',
         "comma-separated list of modules to include"),
        ("packages=", 'p',
         "comma-separated list of packages to include"),
        ("iconfile=", None,
         "Icon file to use"),
        ("excludes=", 'e',
         "comma-separated list of modules to exclude"),
        ("dylib-excludes=", 'E',
         "comma-separated list of frameworks or dylibs to exclude"),
        ("datamodels=", None,
         "xcdatamodels to be compiled and copied into Resources"),
        ("mappingmodels=", None,
          "xcmappingmodels to be compiled and copied into Resources"),
        ("resources=", 'r',
         "comma-separated list of additional data files and folders to include (not for code!)"),
        ("frameworks=", 'f',
         "comma-separated list of additional frameworks and dylibs to include"),
        ("plist=", 'P',
         "Info.plist template file, dict, or plistlib.Plist"),
        ("extension=", None,
         "Bundle extension [default:.app for app, .plugin for plugin]"),
        ("graph", 'g',
         "output module dependency graph"),
        ("xref", 'x',
         "output module cross-reference as html"),
        ("no-strip", None,
         "do not strip debug and local symbols from output"),
        #("compressed", 'c',
        # "create a compressed zipfile"),
        ("no-chdir", 'C',
         "do not change to the data directory (Contents/Resources) [forced for plugins]"),
        #("no-zip", 'Z',
        # "do not use a zip file (XXX)"),
        ("semi-standalone", 's',
         "depend on an existing installation of Python " + installation_info()),
        ("alias", 'A',
         "Use an alias to current source file (for development only!)"),
        ("argv-emulation", 'a',
         "Use argv emulation [disabled for plugins]."),
        ("argv-inject=", None,
         "Inject some commands into the argv"),
        ("emulate-shell-environment", None,
         "Emulate the shell environment you get in a Terminal window"),
        ("use-pythonpath", None,
         "Allow PYTHONPATH to effect the interpreter's environment"),
        ('bdist-base=', 'b',
         'base directory for build library (default is build)'),
        ('dist-dir=', 'd',
         "directory to put final built distributions in (default is dist)"),
        ('site-packages', None,
         "include the system and user site-packages into sys.path"),
        ("strip", 'S',
         "strip debug and local symbols from output (on by default, for compatibility)"),
        ("prefer-ppc", None,
         "Force application to run translated on i386 (LSPrefersPPC=True)"),
        ('debug-modulegraph', None,
         'Drop to pdb console after the module finding phase is complete'),
        ("debug-skip-macholib", None,
         "skip macholib phase (app will not be standalone!)"),
        ("arch=", None, "set of architectures to use (fat, fat3, universal, intel, i386, ppc, x86_64; default is the set for the current python binary)"),
        ("qt-plugins=", None, "set of Qt plugins to include in the application bundle (default None)"),
        ("matplotlib-backends=", None, "set of matplotlib backends to include (default: include entire package)"),
        ("extra-scripts=", None, "set of scripts to include in the application bundle, next to the main application script"),
        ("include-plugins=", None, "List of plugins to include"),
        ("force-system-tk", None, "Ensure that Tkinter is linked against Apple's build of Tcl/Tk"),
        ]

    boolean_options = [
        #"compressed",
        "xref",
        "strip",
        "no-strip",
        "site-packages",
        "semi-standalone",
        "alias",
        "argv-emulation",
        #"no-zip",
        "use-pythonpath",
        "no-chdir",
        "debug-modulegraph",
        "debug-skip-macholib",
        "graph",
        "prefer-ppc",
        "emulate-shell-environment",
        "force-system-tk",
    ]

    def initialize_options (self):
        self.app = None
        self.plugin = None
        self.bdist_base = None
        self.xref = False
        self.graph = False
        self.no_zip = 0
        self.optimize = 0
        if hasattr(sys, 'flags'):
            self.optimize = sys.flags.optimize
        self.arch = None
        self.strip = True
        self.no_strip = False
        self.iconfile = None
        self.extension = None
        self.alias = 0
        self.argv_emulation = 0
        self.emulate_shell_environment = 0
        self.argv_inject = None
        self.no_chdir = 0
        self.site_packages = False
        self.use_pythonpath = False
        self.includes = None
        self.packages = None
        self.excludes = None
        self.dylib_excludes = None
        self.frameworks = None
        self.resources = None
        self.datamodels = None
        self.mappingmodels = None
        self.plist = None
        self.compressed = True
        self.semi_standalone = is_system()
        self.dist_dir = None
        self.debug_skip_macholib = False
        self.debug_modulegraph = False
        self.prefer_ppc = False
        self.filters = []
        self.eggs = []
        self.qt_plugins = None
        self.matplotlib_backends = None
        self.extra_scripts = None
        self.include_plugins = None
        self.force_system_tk = False

    def finalize_options (self):
        if not self.strip:
            self.no_strip = True
        elif self.no_strip:
            self.strip = False
        self.optimize = int(self.optimize)
        if self.argv_inject and isinstance(self.argv_inject, basestring):
            self.argv_inject = shlex.split(self.argv_inject)
        self.includes = set(fancy_split(self.includes))
        self.includes.add('encodings.*')
        #if sys.version_info[:2] >= (3, 2):
        #    self.includes.add('pkgutil')
        #    self.includes.add('imp')
        self.packages = set(fancy_split(self.packages))

        self.excludes = set(fancy_split(self.excludes))
        self.excludes.add('readline')
        # included by apptemplate
        self.excludes.add('site')
        if getattr(self.distribution, 'install_requires', None):
            self.includes.add('pkg_resources')
            self.eggs = pkg_resources.require(self.distribution.install_requires)

        # Setuptools/distribute style namespace packages uses
        # __import__('pkg_resources'), and that import isn't detected at the
        # moment. Forcefully include pkg_resources.
        self.includes.add('pkg_resources')

        dylib_excludes = fancy_split(self.dylib_excludes)
        self.dylib_excludes = []
        for fn in dylib_excludes:
            try:
                res = macholib.dyld.framework_find(fn)
            except ValueError:
                try:
                    res = macholib.dyld.dyld_find(fn)
                except ValueError:
                    res = fn
            self.dylib_excludes.append(res)
        self.resources = fancy_split(self.resources)
        frameworks = fancy_split(self.frameworks)
        self.frameworks = []
        for fn in frameworks:
            try:
                res = macholib.dyld.framework_find(fn)
            except ValueError:
                res = macholib.dyld.dyld_find(fn)
            while res in self.dylib_excludes:
                self.dylib_excludes.remove(res)
            self.frameworks.append(res)
        if not self.plist:
            self.plist = {}
        if isinstance(self.plist, basestring):
            self.plist = plistlib.Plist.fromFile(self.plist)
        if isinstance(self.plist, plistlib.Dict):
            self.plist = dict(self.plist.__dict__)
        else:
            self.plist = dict(self.plist)

        self.set_undefined_options('bdist',
                                   ('dist_dir', 'dist_dir'),
                                   ('bdist_base', 'bdist_base'))

        if self.semi_standalone:
            self.filters.append(not_stdlib_filter)

        if self.iconfile is None and 'CFBundleIconFile' not in self.plist:
            # Default is the generic applet icon in the framework
            iconfile = os.path.join(sys.prefix, 'Resources', 'Python.app',
                'Contents', 'Resources', 'PythonApplet.icns')
            if os.path.exists(iconfile):
                self.iconfile = iconfile


        self.runtime_preferences = list(self.get_runtime_preferences())

        self.qt_plugins = fancy_split(self.qt_plugins)
        self.matplotlib_backends = fancy_split(self.matplotlib_backends)
        self.extra_scripts = fancy_split(self.extra_scripts)
        self.include_plugins = fancy_split(self.include_plugins)


        if self.datamodels:
            print("WARNING: the datamodels option is deprecated, add model files to the list of resources")

        if self.mappingmodels:
            print("WARNING: the mappingmodels option is deprecated, add model files to the list of resources")


    def get_default_plist(self):
        # XXX - this is all single target stuff
        plist = {}
        target = self.targets[0]

        version = self.distribution.get_version()
        if version == '0.0.0':
            try:
                version = find_version(target.script)
            except ValueError:
                pass

        if not isinstance(version, basestring):
            raise DistutilsOptionError("Version must be a string")

        if sys.version_info[0] > 2 and isinstance(version, type('a'.encode('ascii'))):
            raise DistutilsOptionError("Version must be a string")

        plist['CFBundleVersion'] = version

        name = self.distribution.get_name()
        if name == 'UNKNOWN':
            base = target.get_dest_base()
            name = os.path.basename(base)
        plist['CFBundleName'] = name

        return plist

    def get_runtime(self, prefix=None, version=None):
        # XXX - this is a bit of a hack!
        #       ideally we'd use dylib functions to figure this out
        if prefix is None:
            prefix = sys.prefix
        if version is None:
            version = sys.version
        version = version[:3]
        info = None
        if os.path.exists(os.path.join(prefix, ".Python")):
            # We're in a virtualenv environment, locate the real prefix
            fn = os.path.join(prefix, "lib", "python%d.%d"%(sys.version_info[:2]), "orig-prefix.txt")
            if os.path.exists(fn):
                with open(fn, 'rU') as fp:
                    prefix = fp.read().strip()

        try:
            fmwk = macholib.dyld.framework_find(prefix)
        except ValueError:
            info = None
        else:
            info = macholib.dyld.framework_info(fmwk)

        if info is not None:
            dylib = info['name']
            runtime = os.path.join(info['location'], info['name'])
        else:
            dylib = 'libpython%s.dylib' % (sys.version[:3],)
            runtime = os.path.join(prefix, 'lib', dylib)
        return dylib, runtime

    def symlink(self, src, dst):
        try:
            os.remove(dst)
        except OSError:
            pass
        os.symlink(src, dst)

    def get_runtime_preferences(self, prefix=None, version=None):
        dylib, runtime = self.get_runtime(prefix=prefix, version=version)
        yield os.path.join('@executable_path', '..', 'Frameworks', dylib)
        if self.semi_standalone or self.alias:
            yield runtime

    def run(self):
        if get_config_var('PYTHONFRAMEWORK') is None:
            if not get_config_var('Py_ENABLE_SHARED'):
                raise DistutilsPlatformError("This python does not have a shared library or framework")

            else:
                # Issue .. in py2app's tracker, and issue .. in python's tracker: a unix-style shared
                # library build did not read the application environment correctly. The collection of
                # if statements below gives a clean error message when py2app is started, instead of
                # building a bundle that will give a confusing error message when started.
                msg = "py2app is not supported for a shared library build with this version of python"
                if sys.version_info[:2] < (2,7):
                    raise DistutilsPlatformError(msg)
                elif sys.version_info[:2] == (2,7) and sys.version[3] < 4:
                    raise DistutilsPlatformError(msg)
                elif sys.version_info[0] == 3 and sys.version_info[1] < 2:
                    raise DistutilsPlatformError(msg)
                elif sys.version_info[0] == 3 and sys.version_info[1] == 2 and sys.version_info[3] < 3:
                    raise DistutilsPlatformError(msg)
                elif sys.version_info[0] == 3 and sys.version_info[1] == 3 and sys.version_info[3] < 1:
                    raise DistutilsPlatformError(msg)

        if hasattr(self.distribution, "install_requires") \
                and self.distribution.install_requires:

            self.distribution.fetch_build_eggs(self.distribution.install_requires)


        build = self.reinitialize_command('build')
        build.build_base = self.bdist_base
        build.run()
        self.create_directories()
        self.fixup_distribution()
        self.initialize_plist()

        sys_old_path = sys.path[:]
        extra_paths = [
            os.path.dirname(target.script)
            for target in self.targets
        ]
        extra_paths.extend([build.build_platlib, build.build_lib])
        self.additional_paths = [
            os.path.abspath(p)
            for p in extra_paths
            if p is not None
        ]
        sys.path[:0] = self.additional_paths

        # this needs additional_paths
        self.initialize_prescripts()

        try:
            self._run()
        finally:
            sys.path = sys_old_path


    def iter_datamodels(self, resdir):
        for (path, files) in (normalize_data_file(fn) for fn in (self.datamodels or ())):
            path = fsencoding(path)
            for fn in files:
                fn = fsencoding(fn)
                basefn, ext = os.path.splitext(fn)
                if ext != '.xcdatamodel':
                    basefn = fn
                    fn += '.xcdatamodel'
                destfn = os.path.basename(basefn) + '.mom'
                yield fn, os.path.join(resdir, path, destfn)

    def compile_datamodels(self, resdir):
        for src, dest in self.iter_datamodels(resdir):
            print("compile datamodel", src, "->", dest)
            self.mkpath(os.path.dirname(dest))
            momc(src, dest)

    def iter_mappingmodels(self, resdir):
        for (path, files) in (normalize_data_file(fn) for fn in (self.mappingmodels or ())):
            path = fsencoding(path)
            for fn in files:
                fn = fsencoding(fn)
                basefn, ext = os.path.splitext(fn)
                if ext != '.xcmappingmodel':
                    basefn = fn
                    fn += '.xcmappingmodel'
                destfn = os.path.basename(basefn) + '.cdm'
                yield fn, os.path.join(resdir, path, destfn)

    def compile_mappingmodels(self, resdir):
        for src, dest in self.iter_mappingmodels(resdir):
            self.mkpath(os.path.dirname(dest))
            mapc(src, dest)

    def iter_extra_plugins(self):
        for item in self.include_plugins:
            if isinstance(item, (list, tuple)):
                subdir, path = item

            else:
                ext = os.path.splitext(item)[1]
                try:
                    subdir = PLUGIN_SUFFIXES[ext]
                    path = item
                except KeyError:
                    raise DistutilsOptionError("Cannot determine subdirectory for plugin %s"%(item,))

            yield path, os.path.join(subdir, os.path.basename(path))

    def iter_data_files(self):
        dist = self.distribution
        allres = chain(getattr(dist, 'data_files', ()) or (), self.resources)
        for (path, files) in (normalize_data_file(fn) for fn in allres):
            path = fsencoding(path)
            for fn in files:
                fn = fsencoding(fn)
                yield fn, os.path.join(path, os.path.basename(fn))

    def collect_scripts(self):
        # these contains file names
        scripts = set()

        for target in self.targets:
            scripts.add(target.script)
            scripts.update([
                k for k in target.prescripts if isinstance(k, basestring)
            ])
            if hasattr(target, 'extra_scripts'):
                scripts.update(target.extra_scripts)

        scripts.update(self.extra_scripts)
        return scripts

    def get_plist_options(self):
        result = dict(
            PyOptions=dict(
                use_pythonpath=bool(self.use_pythonpath),
                site_packages=bool(self.site_packages),
                alias=bool(self.alias),
                argv_emulation=bool(self.argv_emulation),
                emulate_shell_environment=bool(self.emulate_shell_environment),
                no_chdir=bool(self.no_chdir),
                prefer_ppc=self.prefer_ppc,
            ),
        )
        if self.optimize:
            result['PyOptions']['optimize'] = self.optimize
        return result


    def initialize_plist(self):
        plist = self.get_default_plist()
        for target in self.targets:
            plist.update(getattr(target, 'plist', {}))
        plist.update(self.plist)
        plist.update(self.get_plist_options())

        if self.iconfile:
            iconfile = self.iconfile
            if not os.path.exists(iconfile):
                iconfile = iconfile + '.icns'
            if not os.path.exists(iconfile):
                raise DistutilsOptionError("icon file must exist: %r"
                    % (self.iconfile,))
            self.resources.append(iconfile)
            plist['CFBundleIconFile'] = os.path.basename(iconfile)
        if self.prefer_ppc:
            plist['LSPrefersPPC'] = True

        self.plist = plist
        return plist

    def run_alias(self):
        self.app_files = []
        for target in self.targets:

            extra_scripts = list(self.extra_scripts)
            if hasattr(target, 'extra_scripts'):
                extra_scripts.update(extra_scripts)

            dst = self.build_alias_executable(target, target.script, extra_scripts)
            self.app_files.append(dst)

            for fn in extra_scripts:
                if fn.endswith('.py'):
                    fn = fn[:-3]
                elif fn.endswith('.pyw'):
                    fn = fn[:-4]

                src_fn = script_executable(arch=self.arch)
                tgt_fn = os.path.join(target.appdir, 'Contents', 'MacOS', os.path.basename(fn))
                mergecopy(src_fn, tgt_fn)
                make_exec(tgt_fn)

    def collect_recipedict(self):
        return dict(iterRecipes())

    def get_modulefinder(self):
        if self.debug_modulegraph:
            debug = 4
        else:
            debug = 0
        return find_modules(
            scripts=self.collect_scripts(),
            includes=self.includes,
            packages=self.packages,
            excludes=self.excludes,
            debug=debug,
        )

    def collect_filters(self):
        return [has_filename_filter] + list(self.filters)

    def process_recipes(self, mf, filters, flatpackages, loader_files):
        rdict = self.collect_recipedict()
        while True:
            for name, check in rdict.items():
                rval = check(self, mf)
                if rval is None:
                    continue
                # we can pull this off so long as we stop the iter
                del rdict[name]
                print('*** using recipe: %s ***' % (name,))

                if rval.get('packages'):
                    self.packages.update(rval['packages'])
                    find_needed_modules(mf, packages=rval['packages'])

                for pkg in rval.get('flatpackages', ()):
                    if isinstance(pkg, basestring):
                        pkg = (os.path.basename(pkg), pkg)
                    flatpackages[pkg[0]] = pkg[1]
                filters.extend(rval.get('filters', ()))
                loader_files.extend(rval.get('loader_files', ()))
                newbootstraps = map(self.get_bootstrap,
                    rval.get('prescripts', ()))

                if rval.get('includes'):
                    find_needed_modules(mf, includes=rval['includes'])

                if rval.get('resources'):
                    self.resources.extend(rval['resources'])

                for fn in newbootstraps:
                    if isinstance(fn, basestring):
                        mf.run_script(fn)
                for target in self.targets:
                    target.prescripts.extend(newbootstraps)
                break
            else:
                break

    def _run(self):
        try:
            if self.alias:
                self.run_alias()
            else:
                self.run_normal()
        except:
            raise
            # XXX - remove when not debugging
            #       distutils sucks
            import pdb, sys, traceback
            traceback.print_exc()
            pdb.post_mortem(sys.exc_info()[2])

    def filter_dependencies(self, mf, filters):
        print("*** filtering dependencies ***")
        nodes_seen, nodes_removed, nodes_orphaned = mf.filterStack(filters)
        print('%d total' % (nodes_seen,))
        print('%d filtered' % (nodes_removed,))
        print('%d orphaned' % (nodes_orphaned,))
        print('%d remaining' % (nodes_seen - nodes_removed,))

    def get_appname(self):
        return self.plist['CFBundleName']

    def build_xref(self, mf, flatpackages):
        for target in self.targets:
            appdir = target.appdir
            appname = self.get_appname()
            dgraph = os.path.join(appdir, appname + '.html')
            print("*** creating dependency html: %s ***"
                % (os.path.basename(dgraph),))
            with open(dgraph, 'w') as fp:
                mf.create_xref(fp)

    def build_graph(self, mf, flatpackages):
        for target in self.targets:
            base = target.get_dest_base()
            appdir = os.path.join(self.dist_dir, os.path.dirname(base))
            appname = self.get_appname()
            dgraph = os.path.join(appdir, appname + '.dot')
            print("*** creating dependency graph: %s ***"
                % (os.path.basename(dgraph),))
            with open(dgraph, 'w') as fp:
                mf.graphreport(fp, flatpackages=flatpackages)

    def finalize_modulefinder(self, mf):
        for item in mf.flatten():
            if isinstance(item, Package) and item.filename == '-':
                if sys.version_info[:2] <= (3,3):
                    fn = os.path.join(self.temp_dir, 'empty_package', '__init__.py')
                    if not os.path.exists(fn):
                        dn = os.path.dirname(fn)
                        if not os.path.exists(dn):
                            os.makedirs(dn)
                        with open(fn, 'w') as fp:
                            pass

                    item.filename = fn

        py_files, extensions = parse_mf_results(mf)

        # Remove all top-level scripts from the list of python files,
        # those get treated differently.
        py_files = [ item for item in py_files if not isinstance(item, Script) ]

        extensions = list(extensions)
        return py_files, extensions

    def collect_packagedirs(self):
        return list(filter(os.path.exists, [
            os.path.join(os.path.realpath(self.get_bootstrap(pkg)), '')
            for pkg in self.packages
        ]))

    def run_normal(self):
        mf = self.get_modulefinder()
        filters = self.collect_filters()
        flatpackages = {}
        loader_files = []
        self.process_recipes(mf, filters, flatpackages, loader_files)

        if self.debug_modulegraph:
            import pdb
            pdb.Pdb().set_trace()

        self.filter_dependencies(mf, filters)

        if self.graph:
            self.build_graph(mf, flatpackages)
        if self.xref:
            self.build_xref(mf, flatpackages)

        py_files, extensions = self.finalize_modulefinder(mf)
        pkgdirs = self.collect_packagedirs()
        self.create_binaries(py_files, pkgdirs, extensions, loader_files)

    def create_directories(self):
        bdist_base = self.bdist_base
        if self.semi_standalone:
            self.bdist_dir = os.path.join(bdist_base,
                'python%s-semi_standalone' % (sys.version[:3],), 'app')
        else:
            self.bdist_dir = os.path.join(bdist_base,
                'python%s-standalone' % (sys.version[:3],), 'app')

        if os.path.exists(self.bdist_dir):
            shutil.rmtree(self.bdist_dir)

        self.collect_dir = os.path.abspath(
            os.path.join(self.bdist_dir, "collect"))
        self.mkpath(self.collect_dir)

        self.temp_dir = os.path.abspath(os.path.join(self.bdist_dir, "temp"))
        self.mkpath(self.temp_dir)

        self.dist_dir = os.path.abspath(self.dist_dir)
        self.mkpath(self.dist_dir)

        self.lib_dir = os.path.join(self.bdist_dir,
            os.path.dirname(get_zipfile(self.distribution, self.semi_standalone)))
        self.mkpath(self.lib_dir)

        self.ext_dir = os.path.join(self.lib_dir, 'lib-dynload')
        self.mkpath(self.ext_dir)

        self.framework_dir = os.path.join(self.bdist_dir, 'Frameworks')
        self.mkpath(self.framework_dir)

    def create_binaries(self, py_files, pkgdirs, extensions, loader_files):
        print("*** create binaries ***")
        dist = self.distribution
        pkgexts = []
        copyexts = []
        extmap = {}
        def packagefilter(mod, pkgdirs=pkgdirs):
            fn = os.path.realpath(getattr(mod, 'filename', None))
            if fn is None:
                return None
            for pkgdir in pkgdirs:
                if fn.startswith(pkgdir):
                    return None
            return fn
        if pkgdirs:
            py_files = list(filter(packagefilter, py_files))
        for ext in extensions:
            fn = packagefilter(ext)
            if fn is None:
                fn = os.path.realpath(getattr(ext, 'filename', None))
                pkgexts.append(ext)
            else:
                if '.' in ext.identifier:
                    py_files.append(self.create_loader(ext))
                copyexts.append(ext)
            extmap[fn] = ext

        # byte compile the python modules into the target directory
        print("*** byte compile python files ***")
        byte_compile(py_files,
                     target_dir=self.collect_dir,
                     optimize=self.optimize,
                     force=self.force,
                     verbose=self.verbose,
                     dry_run=self.dry_run)

        for item in py_files:
            if not isinstance(item, Package): continue
            self.copy_package_data(item, self.collect_dir)

        self.lib_files = []
        self.app_files = []

        # create the shared zipfile containing all Python modules
        archive_name = os.path.join(self.lib_dir,
                                    get_zipfile(dist, self.semi_standalone))

        for path, files in loader_files:
            dest = os.path.join(self.collect_dir, path)
            self.mkpath(dest)
            for fn in files:
                destfn = os.path.join(dest, os.path.basename(fn))
                if os.path.isdir(fn):
                    self.copy_tree(fn, destfn, preserve_symlinks=False)
                else:
                    self.copy_file(fn, destfn)

        arcname = self.make_lib_archive(archive_name,
            base_dir=self.collect_dir, verbose=self.verbose,
            dry_run=self.dry_run)

        # XXX: this doesn't work with python3
        #self.lib_files.append(arcname)

        # build the executables
        for target in self.targets:
            extra_scripts = list(self.extra_scripts)
            if hasattr(target, 'extra_scripts'):
                extra_scripts.extend(target.extra_scripts)
            dst = self.build_executable(
                target, arcname, pkgexts, copyexts, target.script, extra_scripts)
            exp = os.path.join(dst, 'Contents', 'MacOS')
            execdst = os.path.join(exp, 'python')
            if self.semi_standalone:
                self.symlink(sys.executable, execdst)
            else:
                if os.path.exists(os.path.join(sys.prefix, ".Python")):
                    fn = os.path.join(sys.prefix, "lib", "python%d.%d"%(sys.version_info[:2]), "orig-prefix.txt")
                    if os.path.exists(fn):
                        with open(fn, 'rU') as fp:
                            prefix = fp.read().strip()

                    rest_path = os.path.normpath(sys.executable)[len(os.path.normpath(sys.prefix))+1:]
                    if rest_path.startswith('.'):
                        rest_path = rest_path[1:]

                    if PYTHONFRAMEWORK:
                        # When we're using a python framework bin/python refers to a stub executable
                        # that we don't want use, we need the executable in Resources/Python.app
                        dpath = os.path.join(prefix, 'Resources', 'Python.app', 'Contents', 'MacOS')
                        self.copy_file(os.path.join(dpath, PYTHONFRAMEWORK), execdst)


                    else:
                        self.copy_file(os.path.join(prefix, rest_path), execdst)

                else:
                    self.copy_file(sys.executable, execdst)

            if not self.debug_skip_macholib:
                if self.force_system_tk:
                    print("force system tk")
                    resdir = os.path.join(dst, 'Contents', 'Resources')
                    pydir = os.path.join(resdir, 'lib', 'python%s.%s'%(sys.version_info[:2]))
                    ext_dir = os.path.join(pydir, os.path.basename(self.ext_dir))
                    tkinter_path = os.path.join(ext_dir, '_tkinter.so')
                    if os.path.exists(tkinter_path):
                        rewrite_tkinter_load_commands(tkinter_path)
                    else:
                        print("tkinter not found at", tkinter_path)


                mm = PythonStandalone(self, dst, executable_path=exp)
                dylib, runtime = self.get_runtime()
                if self.semi_standalone:
                    mm.excludes.append(runtime)
                else:
                    mm.mm.run_file(runtime)
                for exclude in self.dylib_excludes:
                    info = macholib.dyld.framework_info(exclude)
                    if info is not None:
                        exclude = os.path.join(
                            info['location'], info['shortname'] + '.framework')
                    mm.excludes.append(exclude)
                for fmwk in self.frameworks:
                    mm.mm.run_file(fmwk)
                platfiles = mm.run()
                if self.strip:
                    platfiles = self.strip_dsym(platfiles)
                    self.strip_files(platfiles)
            self.app_files.append(dst)

    def copy_package_data(self, package, target_dir):
        """
        Copy any package data in a python package into the target_dir.

        This is a bit of a hack, it would be better to identify python eggs
        and copy those in whole.
        """
        exts = [ i[0] for i in imp.get_suffixes() ]
        exts.append('.py')
        exts.append('.pyc')
        exts.append('.pyo')
        def datafilter(item):
            for e in exts:
                if item.endswith(e):
                    return False
            return True

        target_dir = os.path.join(target_dir, *(package.identifier.split('.')))
        for dname in package.packagepath:
            filenames = list(filter(datafilter, zipio.listdir(dname)))
            for fname in filenames:
                if fname in ('.svn', 'CVS', '.hg', '.git'):
                    # Scrub revision manager junk
                    continue
                if fname in ('__pycache__',):
                    # Ignore PEP 3147 bytecode cache
                    continue
                if fname.startswith('.') and fname.endswith('.swp'):
                    # Ignore vim(1) temporary files
                    continue
                if fname.endswith('~') or fname.endswith('.orig'):
                    # Ignore backup files for common tools (hg, emacs, ...)
                    continue
                pth = os.path.join(dname, fname)

                # Check if we have found a package, exclude those
                if zipio.isdir(pth):
                    # XXX: the 'and not' part is wrong, need to fix zipio.isdir
                    for p in zipio.listdir(pth):
                        if p.startswith('__init__.') and p[8:] in exts:
                            break

                    else:
                        if os.path.isfile(pth):
                            # Avoid extracting a resource file that happens
                            # to be zipfile.
                            # XXX: Need API in zipio for nicer code.
                            copy_file(pth, os.path.join(target_dir, fname))
                        else:
                            copy_tree(pth, os.path.join(target_dir, fname))
                    continue

                elif zipio.isdir(pth) and (
                        zipio.isfile(os.path.join(pth, '__init__.py'))
                     or zipio.isfile(os.path.join(pth, '__init__.pyc'))
                     or zipio.isfile(os.path.join(pth, '__init__.pyo'))):
                    # Subdirectory is a python package, these will get included later on
                    # when the subpackage itself is included, ignore for now.
                    pass

                else:
                    copy_file(pth, os.path.join(target_dir, fname))


    def strip_dsym(self, platfiles):
        """ Remove .dSYM directories in the bundled application """

        #
        # .dSYM directories are contain detached debugging information and
        # should be completely removed when the "strip" option is specified.
        #
        if self.dry_run:
            return platfiles
        for dirpath, dnames, fnames in os.walk(self.appdir):
            for nm in list(dnames):
                if nm.endswith('.dSYM'):
                    print("removing debug info: %s/%s"%(dirpath, nm))
                    shutil.rmtree(os.path.join(dirpath, nm))
                    dnames.remove(nm)
        return [file for file in platfiles if '.dSYM' not in file]

    def strip_files(self, files):
        unstripped = 0
        stripfiles = []
        for fn in files:
            unstripped += os.stat(fn).st_size
            stripfiles.append(fn)
            log.info('stripping %s', os.path.basename(fn))
        strip_files(stripfiles, dry_run=self.dry_run, verbose=self.verbose)
        stripped = 0
        for fn in stripfiles:
            stripped += os.stat(fn).st_size
        log.info('stripping saved %d bytes (%d / %d)',
            unstripped - stripped, stripped, unstripped)

    def copy_dylib(self, src, dst):
        # will be copied from the framework?
        if src != sys.executable:
            force, self.force = self.force, True
            self.copy_file(src, dst)
            self.force = force
        return dst

    def copy_versioned_framework(self, info, dst):
        # XXX - Boy is this ugly, but it makes sense because the developer
        #       could have both Python 2.3 and 2.4, or Tk 8.4 and 8.5, etc.
        #       Saves a good deal of space, and I'm pretty sure this ugly
        #       hack is correct in the general case.
        version = info['version']
        if version is None:
            return self.raw_copy_framework(info, dst)
        short = info['shortname'] + '.framework'
        infile = os.path.join(info['location'], short)
        outfile = os.path.join(dst, short)
        vsplit = os.path.join(infile, 'Versions').split(os.sep)
        def condition(src, vsplit=vsplit, version=version):
            srcsplit = src.split(os.sep)
            if (
                    len(srcsplit) > len(vsplit) and
                    srcsplit[:len(vsplit)] == vsplit and
                    srcsplit[len(vsplit)] != version and
                    not os.path.islink(src)
                ):
                return False
            # Skip Headers, .svn, and CVS dirs
            return framework_copy_condition(src)

        return self.copy_tree(infile, outfile,
            preserve_symlinks=True, condition=condition)

    def copy_framework(self, info, dst):
        force, self.force = self.force, True
        if info['shortname'] == PYTHONFRAMEWORK:
            self.copy_python_framework(info, dst)
        else:
            self.copy_versioned_framework(info, dst)
        self.force = force
        return os.path.join(dst, info['name'])

    def raw_copy_framework(self, info, dst):
        short = info['shortname'] + '.framework'
        infile = os.path.join(info['location'], short)
        outfile = os.path.join(dst, short)
        return self.copy_tree(infile, outfile,
            preserve_symlinks=True, condition=framework_copy_condition)

    def copy_python_framework(self, info, dst):
        # XXX - In this particular case we know exactly what we can
        #       get away with.. should this be extended to the general
        #       case?  Per-framework recipes?
        includedir = get_config_var('CONFINCLUDEPY')
        configdir = get_config_var('LIBPL')


        if includedir is None:
            includedir = 'python%d.%d'%(sys.version_info[:2])
        else:
            includedir = os.path.basename(includedir)

        if configdir is None:
            configdir = 'config'
        else:
            configdir = os.path.basename(configdir)


        indir = os.path.dirname(os.path.join(info['location'], info['name']))
        outdir = os.path.dirname(os.path.join(dst, info['name']))
        self.mkpath(os.path.join(outdir, 'Resources'))
        pydir = 'python%s.%s'%(sys.version_info[:2])

        # Create a symlink "for Python.frameworks/Versions/Current". This
        # is required for the Mac App-store.
        os.symlink(
                os.path.basename(outdir),
                os.path.join(os.path.dirname(outdir), "Current"))

        # Experiment for issue 57
        if not os.path.exists(os.path.join(indir, 'include')):
            alt = os.path.join(indir, 'Versions/Current')
            if os.path.exists(os.path.join(alt, 'include')):
                indir = alt

        # distutils looks for some files relative to sys.executable, which
        # means they have to be in the framework...
        self.mkpath(os.path.join(outdir, 'include'))
        self.mkpath(os.path.join(outdir, 'include', includedir))
        self.mkpath(os.path.join(outdir, 'lib'))
        self.mkpath(os.path.join(outdir, 'lib', pydir))
        self.mkpath(os.path.join(outdir, 'lib', pydir, configdir))


        fmwkfiles = [
            os.path.basename(info['name']),
            'Resources/Info.plist',
            'include/%s/pyconfig.h'%(includedir),
            'lib/%s/%s/Makefile'%(pydir, configdir)
        ]
        for fn in fmwkfiles:
            self.copy_file(
                os.path.join(indir, fn),
                os.path.join(outdir, fn))



    def fixup_distribution(self):
        dist = self.distribution

        # Trying to obtain app and plugin from dist for backward compatibility
        # reasons.
        app = dist.app
        plugin = dist.plugin
        # If we can get suitable values from self.app and self.plugin, we prefer
        # them.
        if self.app is not None or self.plugin is not None:
            app = self.app
            plugin = self.plugin

        # Convert our args into target objects.
        dist.app = FixupTargets(app, "script")
        dist.plugin = FixupTargets(plugin, "script")
        if dist.app and dist.plugin:
            # XXX - support apps and plugins?
            raise DistutilsOptionError(
                "You must specify either app or plugin, not both")
        elif dist.app:
            self.style = 'app'
            self.targets = dist.app
        elif dist.plugin:
            self.style = 'plugin'
            self.targets = dist.plugin
        else:
            raise DistutilsOptionError(
                "You must specify either app or plugin")
        if len(self.targets) != 1:
            # XXX - support multiple targets?
            raise DistutilsOptionError(
                "Multiple targets not currently supported")
        if not self.extension:
            self.extension = '.' + self.style

        # make sure all targets use the same directory, this is
        # also the directory where the pythonXX.dylib must reside
        paths = set()
        for target in self.targets:
            paths.add(os.path.dirname(target.get_dest_base()))

        if len(paths) > 1:
            raise DistutilsOptionError(
                  "all targets must use the same directory: %s" %
                  ([p for p in paths],))
        if paths:
            app_dir = paths.pop() # the only element
            if os.path.isabs(app_dir):
                raise DistutilsOptionError(
                      "app directory must be relative: %s" % (app_dir,))
            self.app_dir = os.path.join(self.dist_dir, app_dir)
            self.mkpath(self.app_dir)
        else:
            # Do we allow to specify no targets?
            # We can at least build a zipfile...
            self.app_dir = self.lib_dir

    def initialize_prescripts(self):
        prescripts = []
        prescripts.append('reset_sys_path')
        if self.semi_standalone:
            prescripts.append('semi_standalone_path')

        if 0 and sys.version_info[:2] >= (3, 2) and not self.alias:
            # Python 3.2 or later requires a more complicated
            # bootstrap
            prescripts.append('import_encodings')

        if os.path.exists(os.path.join(sys.prefix, ".Python")):
            # We're in a virtualenv, which means sys.path
            # will be broken in alias builds unless we fix
            # it.
            if self.alias or self.semi_standalone:
                prescripts.append("virtualenv")
                prescripts.append(StringIO('_fixup_virtualenv(%r)' % (sys.real_prefix,)))

            if self.site_packages or self.alias:
                import site
                global_site_packages = not os.path.exists(
                        os.path.join(os.path.dirname(site.__file__), 'no-global-site-packages.txt'))
                prescripts.append('virtualenv_site_packages')
                prescripts.append(StringIO('_site_packages(%r, %r, %d)' % (
                    sys.prefix, sys.real_prefix, global_site_packages)))

        elif self.site_packages or self.alias:
            prescripts.append('site_packages')

        if is_system():
            prescripts.append('system_path_extras')

        #if self.style == 'app':
        #    prescripts.append('setup_pkgresource')

        included_subpkg = [pkg for pkg in self.packages if '.' in pkg]
        if included_subpkg:
            prescripts.append('setup_included_subpackages')
            prescripts.append(StringIO('_path_hooks = %r'%(
                included_subpkg)))

        if self.emulate_shell_environment:
            prescripts.append('emulate_shell_environment')

        if self.argv_emulation and self.style == 'app':
            prescripts.append('argv_emulation')
            if 'CFBundleDocumentTypes' not in self.plist:
                self.plist['CFBundleDocumentTypes'] = [
                    {
                        'CFBundleTypeOSTypes' : [
                            '****',
                            'fold',
                            'disk',
                        ],
                        'CFBundleTypeRole': 'Viewer'
                    },
                ]

        if self.argv_inject is not None:
            prescripts.append('argv_inject')
            prescripts.append(
                StringIO('_argv_inject(%r)\n' % (self.argv_inject,)))

        if self.style == 'app' and not self.no_chdir:
            prescripts.append('chdir_resource')
        if not self.alias:
            prescripts.append('disable_linecache')
            prescripts.append('boot_' + self.style)
        else:
            if self.additional_paths:
                prescripts.append('path_inject')
                prescripts.append(
                    StringIO('_path_inject(%r)\n' % (self.additional_paths,)))
            prescripts.append('boot_alias' + self.style)
        newprescripts = []
        for s in prescripts:
            if isinstance(s, basestring):
                newprescripts.append(
                    self.get_bootstrap('py2app.bootstrap.' + s))
            else:
                newprescripts.append(s)

        for target in self.targets:
            prescripts = getattr(target, 'prescripts', [])
            target.prescripts = newprescripts + prescripts


    def get_bootstrap(self, bootstrap):
        if isinstance(bootstrap, basestring):
            if not os.path.exists(bootstrap):
                bootstrap = imp_find_module(bootstrap)[1]
        return bootstrap

    def get_bootstrap_data(self, bootstrap):
        bootstrap = self.get_bootstrap(bootstrap)
        if not isinstance(bootstrap, basestring):
            return bootstrap.getvalue()
        else:
            with open(bootstrap, 'rU') as fp:
                return fp.read()

    def create_pluginbundle(self, target, script, use_runtime_preference=True):
        base = target.get_dest_base()
        appdir = os.path.join(self.dist_dir, os.path.dirname(base))
        appname = self.get_appname()
        print("*** creating plugin bundle: %s ***" % (appname,))
        if self.runtime_preferences and use_runtime_preference:
            self.plist.setdefault(
                'PyRuntimeLocations', self.runtime_preferences)
        appdir, plist = create_pluginbundle(
            appdir,
            appname,
            plist=self.plist,
            extension=self.extension,
            arch=self.arch,
        )
        appdir = fsencoding(appdir)
        resdir = os.path.join(appdir, 'Contents', 'Resources')
        return appdir, resdir, plist

    def create_appbundle(self, target, script, use_runtime_preference=True):
        base = target.get_dest_base()
        appdir = os.path.join(self.dist_dir, os.path.dirname(base))
        appname = self.get_appname()
        print("*** creating application bundle: %s ***" % (appname,))
        if self.runtime_preferences and use_runtime_preference:
            self.plist.setdefault(
                'PyRuntimeLocations', self.runtime_preferences)
        pythonInfo = self.plist.setdefault('PythonInfoDict', {})
        py2appInfo = pythonInfo.setdefault('py2app', {}).update(dict(
            alias=bool(self.alias),
        ))
        appdir, plist = create_appbundle(
            appdir,
            appname,
            plist=self.plist,
            extension=self.extension,
            arch=self.arch,
        )
        appdir = fsencoding(appdir)
        resdir = os.path.join(appdir, 'Contents', 'Resources')
        return appdir, resdir, plist

    def create_bundle(self, target, script, use_runtime_preference=True):
        fn = getattr(self, 'create_%sbundle' % (self.style,))
        return fn(
            target,
            script,
            use_runtime_preference=use_runtime_preference
        )

    def iter_frameworks(self):
        for fn in self.frameworks:
            fmwk = macholib.dyld.framework_info(fn)
            if fmwk is None:
                yield fn
            else:
                basename = fmwk['shortname'] + '.framework'
                yield os.path.join(fmwk['location'], basename)

    def build_alias_executable(self, target, script, extra_scripts):
        # Build an alias executable for the target
        appdir, resdir, plist = self.create_bundle(target, script)

        # symlink python executable
        execdst = os.path.join(appdir, 'Contents', 'MacOS', 'python')
        prefixPathExecutable = os.path.join(sys.prefix, 'bin', 'python')
        if os.path.exists(prefixPathExecutable):
            pyExecutable = prefixPathExecutable
        else:
            pyExecutable = sys.executable
        self.symlink(pyExecutable, execdst)

        # make PYTHONHOME
        pyhome = os.path.join(resdir, 'lib', 'python' + sys.version[:3])
        realhome = os.path.join(sys.prefix, 'lib', 'python' + sys.version[:3])
        makedirs(pyhome)
        if self.optimize:
            self.symlink('../../site.pyo', os.path.join(pyhome, 'site.pyo'))
        else:
            self.symlink('../../site.pyc', os.path.join(pyhome, 'site.pyc'))
        self.symlink(
            os.path.join(realhome, 'config'),
            os.path.join(pyhome, 'config'))


        # symlink data files
        # XXX: fixme: need to integrate automatic data conversion
        for src, dest in self.iter_data_files():
            dest = os.path.join(resdir, dest)
            if src == dest:
                continue
            makedirs(os.path.dirname(dest))
            try:
                copy_resource(src, dest, dry_run=self.dry_run, symlink=1)
            except:
                import traceback
                traceback.print_exc()
                raise

        plugindir = os.path.join(appdir, 'Contents', 'Library')
        for src, dest in self.iter_extra_plugins():
            dest = os.path.join(plugindir, dest)
            if src == dest:
                continue

            makedirs(os.path.dirname(dest))
            try:
                copy_resource(src, dest, dry_run=self.dry_run)
            except:
                import traceback
                traceback.print_exc()
                raise

        # symlink frameworks
        for src in self.iter_frameworks():
            dest = os.path.join(
                appdir, 'Contents', 'Frameworks', os.path.basename(src))
            if src == dest:
                continue
            makedirs(os.path.dirname(dest))
            self.symlink(os.path.abspath(src), dest)

        self.compile_datamodels(resdir)
        self.compile_mappingmodels(resdir)

        bootfn = '__boot__'
        bootfile = open(os.path.join(resdir, bootfn + '.py'), 'w')
        for fn in target.prescripts:
            bootfile.write(self.get_bootstrap_data(fn))
            bootfile.write('\n\n')
        bootfile.write("DEFAULT_SCRIPT=%r\n"%(os.path.realpath(script),))
        script_map = {}
        for fn in extra_scripts:
            tgt = os.path.realpath(fn)
            fn = os.path.basename(fn)
            if fn.endswith('.py'):
                script_map[fn[:-3]] = tgt
            elif fn.endswith('.py'):
                script_map[fn[:-4]] = tgt
            else:
                script_map[fn] = tgt

        bootfile.write("SCRIPT_MAP=%r\n"%(script_map,))
        bootfile.write('try:\n')
        bootfile.write('    _run()\n')
        bootfile.write('except KeyboardInterrupt:\n')
        bootfile.write('    pass\n')
        bootfile.close()

        target.appdir = appdir
        return appdir

<<<<<<< HEAD
=======

    def build_executable(self, target, arcname, pkgexts, copyexts, script, extra_scripts):
        # Build an executable for the target
        appdir, resdir, plist = self.create_bundle(target, script)
        self.appdir = appdir
        self.resdir = resdir
        self.plist = plist

        for fn in extra_scripts:
            if fn.endswith('.py'):
                fn = fn[:-3]
            elif fn.endswith('.pyw'):
                fn = fn[:-4]

            src_fn = script_executable(arch=self.arch)
            tgt_fn = os.path.join(self.appdir, 'Contents', 'MacOS', os.path.basename(fn))
            mergecopy(src_fn, tgt_fn)
            make_exec(tgt_fn)


        site_path = os.path.join(resdir, 'site.py')
        byte_compile([
            SourceModule('site', site_path),
            ],
            target_dir=resdir,
            optimize=self.optimize,
            force=self.force,
            verbose=self.verbose,
            dry_run=self.dry_run)
        if not self.dry_run:
            os.unlink(site_path)


        includedir = None
        configdir = None
        includedir = get_config_var('CONFINCLUDEPY')
        configdir = get_config_var('LIBPL')


        if includedir is None:
            includedir = 'python%d.%d'%(sys.version_info[:2])
        else:
            includedir = os.path.basename(includedir)

        if configdir is None:
            configdir = 'config'
        else:
            configdir = os.path.basename(configdir)

        self.compile_datamodels(resdir)
        self.compile_mappingmodels(resdir)

        bootfn = '__boot__'
        bootfile = open(os.path.join(resdir, bootfn + '.py'), 'w')
        for fn in target.prescripts:
            bootfile.write(self.get_bootstrap_data(fn))
            bootfile.write('\n\n')

        bootfile.write("DEFAULT_SCRIPT=%r\n"%(os.path.basename(script),))
        bootfile.write('try:\n')
        bootfile.write('    _run()\n' % os.path.realpath(script))
        bootfile.write('except KeyboardInterrupt:\n')
        bootfile.write('    pass\n')
        bootfile.close()

        target.appdir = appdir
        return appdir

    def build_executable(self, target, arcname, pkgexts, copyexts, script, extra_scripts):
        # Build an executable for the target
        appdir, resdir, plist = self.create_bundle(target, script)
        self.appdir = appdir
        self.resdir = resdir
        self.plist = plist

        for fn in extra_scripts:
            if fn.endswith('.py'):
                fn = fn[:-3]
            elif fn.endswith('.pyw'):
                fn = fn[:-4]

            src_fn = script_executable(arch=self.arch)
            tgt_fn = os.path.join(self.appdir, 'Contents', 'MacOS', os.path.basename(fn))
            mergecopy(src_fn, tgt_fn)
            make_exec(tgt_fn)


        site_path = os.path.join(resdir, 'site.py')
        byte_compile([
            SourceModule('site', site_path),
            ],
            target_dir=resdir,
            optimize=self.optimize,
            force=self.force,
            verbose=self.verbose,
            dry_run=self.dry_run)
        if not self.dry_run:
            os.unlink(site_path)


        includedir = get_config_var('CONFINCLUDEPY')
        configdir = get_config_var('LIBPL')


        if includedir is None:
            includedir = 'python%d.%d'%(sys.version_info[:2])
        else:
            includedir = os.path.basename(includedir)

        if configdir is None:
            configdir = 'config'
        else:
            configdir = os.path.basename(configdir)

        self.compile_datamodels(resdir)
        self.compile_mappingmodels(resdir)

        bootfn = '__boot__'
        bootfile = open(os.path.join(resdir, bootfn + '.py'), 'w')
        for fn in target.prescripts:
            bootfile.write(self.get_bootstrap_data(fn))
            bootfile.write('\n\n')

        bootfile.write("DEFAULT_SCRIPT=%r\n"%(os.path.basename(script),))
        bootfile.write('try:\n')
        bootfile.write('    _run()\n' % os.path.realpath(script))
        bootfile.write('except KeyboardInterrupt:\n')
        bootfile.write('    pass\n')
        bootfile.close()

        target.appdir = appdir
        return appdir

>>>>>>> a6eefe99
    def build_executable(self, target, arcname, pkgexts, copyexts, script, extra_scripts):
        # Build an executable for the target
        appdir, resdir, plist = self.create_bundle(target, script)
        self.appdir = appdir
        self.resdir = resdir
        self.plist = plist

        for fn in extra_scripts:
            if fn.endswith('.py'):
                fn = fn[:-3]
            elif fn.endswith('.pyw'):
                fn = fn[:-4]

            src_fn = script_executable(arch=self.arch)
            tgt_fn = os.path.join(self.appdir, 'Contents', 'MacOS', os.path.basename(fn))
            mergecopy(src_fn, tgt_fn)
            make_exec(tgt_fn)


        site_path = os.path.join(resdir, 'site.py')
        byte_compile([
            SourceModule('site', site_path),
            ],
            target_dir=resdir,
            optimize=self.optimize,
            force=self.force,
            verbose=self.verbose,
            dry_run=self.dry_run)
        if not self.dry_run:
            os.unlink(site_path)


        includedir = get_config_var('CONFINCLUDEPY')
        configdir = get_config_var('LIBPL')


        if includedir is None:
            includedir = 'python%d.%d'%(sys.version_info[:2])
        else:
            includedir = os.path.basename(includedir)

        if configdir is None:
            configdir = 'config'
        else:
            configdir = os.path.basename(configdir)

        self.compile_datamodels(resdir)
        self.compile_mappingmodels(resdir)

        bootfn = '__boot__'
        bootfile = open(os.path.join(resdir, bootfn + '.py'), 'w')
        for fn in target.prescripts:
            bootfile.write(self.get_bootstrap_data(fn))
            bootfile.write('\n\n')

        bootfile.write("DEFAULT_SCRIPT=%r\n"%(os.path.basename(script),))

        script_map = {}
        for fn in extra_scripts:
            fn = os.path.basename(fn)
            if fn.endswith('.py'):
                script_map[fn[:-3]] = fn
            elif fn.endswith('.py'):
                script_map[fn[:-4]] = fn
            else:
                script_map[fn] = fn

        bootfile.write("SCRIPT_MAP=%r\n"%(script_map,))
        bootfile.write('_run()\n')
        bootfile.close()

        self.copy_file(script, resdir)
        for fn in extra_scripts:
            self.copy_file(fn, resdir)

        pydir = os.path.join(resdir, 'lib', 'python%s.%s'%(sys.version_info[:2]))
        if sys.version_info[0] == 2 or self.semi_standalone:
            arcdir = os.path.join(resdir, 'lib', 'python' + sys.version[:3])
        else:
            arcdir = os.path.join(resdir, 'lib')
        realhome = os.path.join(sys.prefix, 'lib', 'python' + sys.version[:3])
        self.mkpath(pydir)

        # The site.py file needs to be a two locations
        # 1) in lib/pythonX.Y, to be found during normal startup and
        #    by the 'python' executable
        # 2) in the resources directory next to the script for
        #    semistandalone builds (the lib/pythonX.Y directory is too
        #    late on sys.path to be found in that case).
        #
        if self.optimize:
            self.symlink('../../site.pyo', os.path.join(pydir, 'site.pyo'))
        else:
            self.symlink('../../site.pyc', os.path.join(pydir, 'site.pyc'))
        cfgdir = os.path.join(pydir, configdir)
        realcfg = os.path.join(realhome, configdir)
        real_include = os.path.join(sys.prefix, 'include')
        if self.semi_standalone:
            self.symlink(realcfg, cfgdir)
            self.symlink(real_include, os.path.join(resdir, 'include'))
        else:
            self.mkpath(cfgdir)
            for fn in 'Makefile', 'Setup', 'Setup.local', 'Setup.config':
                rfn = os.path.join(realcfg, fn)
                if os.path.exists(rfn):
                    self.copy_file(rfn, os.path.join(cfgdir, fn))

            inc_dir = os.path.join(resdir, 'include', includedir)
            self.mkpath(inc_dir)
            self.copy_file(os.path.join(real_include, '%s/pyconfig.h'%(
                includedir)), os.path.join(inc_dir, 'pyconfig.h'))


        self.copy_file(arcname, arcdir)
        if sys.version_info[0] != 2:
            import zlib
            self.copy_file(zlib.__file__, os.path.dirname(arcdir))

        ext_dir = os.path.join(pydir, os.path.basename(self.ext_dir))
        self.copy_tree(self.ext_dir, ext_dir, preserve_symlinks=True)
        self.copy_tree(self.framework_dir,
            os.path.join(appdir, 'Contents', 'Frameworks'),
            preserve_symlinks=True)
        for pkg in self.packages:
            pkg_path = self.get_bootstrap(pkg)
            dst = os.path.join(pydir, pkg)
            self.mkpath(dst)
            self.copy_tree(pkg_path, dst)

        for copyext in copyexts:
            fn = os.path.join(ext_dir,
                (copyext.identifier.replace('.', os.sep) +
                os.path.splitext(copyext.filename)[1])
            )
            self.mkpath(os.path.dirname(fn))
            copy_file(copyext.filename, fn, dry_run=self.dry_run)

        for src, dest in self.iter_data_files():
            dest = os.path.join(resdir, dest)
            if src == dest:
                continue
            makedirs(os.path.dirname(dest))
            copy_resource(src, dest, dry_run=self.dry_run)

        plugindir = os.path.join(appdir, 'Contents', 'Library')
        for src, dest in self.iter_extra_plugins():
            dest = os.path.join(plugindir, dest)
            if src == dest:
                continue

            makedirs(os.path.dirname(dest))
            copy_resource(src, dest, dry_run=self.dry_run)


        target.appdir = appdir
        return appdir

    def create_loader(self, item):
        # Hm, how to avoid needless recreation of this file?
        slashname = item.identifier.replace('.', os.sep)
        pathname = os.path.join(self.temp_dir, "%s.py" % slashname)
        if os.path.exists(pathname):
            if self.verbose:
                print("skipping python loader for extension %r"
                    % (item.identifier,))
        else:
            self.mkpath(os.path.dirname(pathname))
            # and what about dry_run?
            if self.verbose:
                print("creating python loader for extension %r"
                    % (item.identifier,))

            fname = slashname + os.path.splitext(item.filename)[1]
            source = make_loader(fname)
            if not self.dry_run:
                with open(pathname, "w") as fp:
                    fp.write(source)
            else:
                return
        return SourceModule(item.identifier, pathname)

    def make_lib_archive(self, zip_filename, base_dir, verbose=0,
                         dry_run=0):
        # Like distutils "make_archive", except we can specify the
        # compression to use - default is ZIP_STORED to keep the
        # runtime performance up.
        # Also, we don't append '.zip' to the filename.
        from distutils.dir_util import mkpath
        mkpath(os.path.dirname(zip_filename), dry_run=dry_run)

        if self.compressed:
            compression = zipfile.ZIP_DEFLATED
        else:
            compression = zipfile.ZIP_STORED
        if not dry_run:
            z = zipfile.ZipFile(zip_filename, "w",
                                compression=compression)
            save_cwd = os.getcwd()
            os.chdir(base_dir)
            for dirpath, dirnames, filenames in os.walk('.'):
                if filenames:
                    # Ensure that there are directory entries for
                    # all directories in the zipfile. This is a
                    # workaround for <http://bugs.python.org/issue14905>:
                    # zipimport won't consider 'pkg/foo.py' to be in
                    # namespace package 'pkg' unless there is an
                    # entry for the directory (or there is a
                    # pkg/__init__.py file as well)
                    z.write(dirpath, dirpath)

                for fn in filenames:
                    path = os.path.normpath(os.path.join(dirpath, fn))
                    if os.path.isfile(path):
                        z.write(path, path)

            os.chdir(save_cwd)
            z.close()

        return zip_filename

    def copy_tree(self, infile, outfile,
                   preserve_mode=1, preserve_times=1, preserve_symlinks=0,
                   level=1, condition=None):
        """Copy an entire directory tree respecting verbose, dry-run,
        and force flags.

        This version doesn't bork on existing symlinks
        """
        return copy_tree(
            infile, outfile,
            preserve_mode,preserve_times,preserve_symlinks,
            not self.force,
            dry_run=self.dry_run,
            condition=condition)<|MERGE_RESOLUTION|>--- conflicted
+++ resolved
@@ -1605,142 +1605,6 @@
         target.appdir = appdir
         return appdir
 
-<<<<<<< HEAD
-=======
-
-    def build_executable(self, target, arcname, pkgexts, copyexts, script, extra_scripts):
-        # Build an executable for the target
-        appdir, resdir, plist = self.create_bundle(target, script)
-        self.appdir = appdir
-        self.resdir = resdir
-        self.plist = plist
-
-        for fn in extra_scripts:
-            if fn.endswith('.py'):
-                fn = fn[:-3]
-            elif fn.endswith('.pyw'):
-                fn = fn[:-4]
-
-            src_fn = script_executable(arch=self.arch)
-            tgt_fn = os.path.join(self.appdir, 'Contents', 'MacOS', os.path.basename(fn))
-            mergecopy(src_fn, tgt_fn)
-            make_exec(tgt_fn)
-
-
-        site_path = os.path.join(resdir, 'site.py')
-        byte_compile([
-            SourceModule('site', site_path),
-            ],
-            target_dir=resdir,
-            optimize=self.optimize,
-            force=self.force,
-            verbose=self.verbose,
-            dry_run=self.dry_run)
-        if not self.dry_run:
-            os.unlink(site_path)
-
-
-        includedir = None
-        configdir = None
-        includedir = get_config_var('CONFINCLUDEPY')
-        configdir = get_config_var('LIBPL')
-
-
-        if includedir is None:
-            includedir = 'python%d.%d'%(sys.version_info[:2])
-        else:
-            includedir = os.path.basename(includedir)
-
-        if configdir is None:
-            configdir = 'config'
-        else:
-            configdir = os.path.basename(configdir)
-
-        self.compile_datamodels(resdir)
-        self.compile_mappingmodels(resdir)
-
-        bootfn = '__boot__'
-        bootfile = open(os.path.join(resdir, bootfn + '.py'), 'w')
-        for fn in target.prescripts:
-            bootfile.write(self.get_bootstrap_data(fn))
-            bootfile.write('\n\n')
-
-        bootfile.write("DEFAULT_SCRIPT=%r\n"%(os.path.basename(script),))
-        bootfile.write('try:\n')
-        bootfile.write('    _run()\n' % os.path.realpath(script))
-        bootfile.write('except KeyboardInterrupt:\n')
-        bootfile.write('    pass\n')
-        bootfile.close()
-
-        target.appdir = appdir
-        return appdir
-
-    def build_executable(self, target, arcname, pkgexts, copyexts, script, extra_scripts):
-        # Build an executable for the target
-        appdir, resdir, plist = self.create_bundle(target, script)
-        self.appdir = appdir
-        self.resdir = resdir
-        self.plist = plist
-
-        for fn in extra_scripts:
-            if fn.endswith('.py'):
-                fn = fn[:-3]
-            elif fn.endswith('.pyw'):
-                fn = fn[:-4]
-
-            src_fn = script_executable(arch=self.arch)
-            tgt_fn = os.path.join(self.appdir, 'Contents', 'MacOS', os.path.basename(fn))
-            mergecopy(src_fn, tgt_fn)
-            make_exec(tgt_fn)
-
-
-        site_path = os.path.join(resdir, 'site.py')
-        byte_compile([
-            SourceModule('site', site_path),
-            ],
-            target_dir=resdir,
-            optimize=self.optimize,
-            force=self.force,
-            verbose=self.verbose,
-            dry_run=self.dry_run)
-        if not self.dry_run:
-            os.unlink(site_path)
-
-
-        includedir = get_config_var('CONFINCLUDEPY')
-        configdir = get_config_var('LIBPL')
-
-
-        if includedir is None:
-            includedir = 'python%d.%d'%(sys.version_info[:2])
-        else:
-            includedir = os.path.basename(includedir)
-
-        if configdir is None:
-            configdir = 'config'
-        else:
-            configdir = os.path.basename(configdir)
-
-        self.compile_datamodels(resdir)
-        self.compile_mappingmodels(resdir)
-
-        bootfn = '__boot__'
-        bootfile = open(os.path.join(resdir, bootfn + '.py'), 'w')
-        for fn in target.prescripts:
-            bootfile.write(self.get_bootstrap_data(fn))
-            bootfile.write('\n\n')
-
-        bootfile.write("DEFAULT_SCRIPT=%r\n"%(os.path.basename(script),))
-        bootfile.write('try:\n')
-        bootfile.write('    _run()\n' % os.path.realpath(script))
-        bootfile.write('except KeyboardInterrupt:\n')
-        bootfile.write('    pass\n')
-        bootfile.close()
-
-        target.appdir = appdir
-        return appdir
-
->>>>>>> a6eefe99
     def build_executable(self, target, arcname, pkgexts, copyexts, script, extra_scripts):
         # Build an executable for the target
         appdir, resdir, plist = self.create_bundle(target, script)
