"""
Mac OS X .app build command for distutils

Originally (loosely) based on code from py2exe's build_exe.py by Thomas Heller.
"""
from __future__ import print_function

import imp
import sys
import os
import zipfile
import plistlib
import shlex
import shutil
import textwrap
import pkg_resources

from py2app.apptemplate.setup import main as script_executable
from py2app.util import mergecopy, make_exec


try:
    import sysconfig
except ImportError:
    sysconfig = None

try:
    from cStringIO import StringIO
except ImportError:
    from io import StringIO

from itertools import chain


from setuptools import Command
from distutils.util import convert_path
from distutils import log
from distutils.errors import *


from modulegraph.find_modules import find_modules, parse_mf_results, find_needed_modules
from modulegraph.modulegraph import SourceModule, Package, Script
from modulegraph import zipio

import macholib.dyld
import macholib.MachOStandalone
import macholib.MachO
from macholib.util import flipwritable

from py2app.create_appbundle import create_appbundle
from py2app.create_pluginbundle import create_pluginbundle
from py2app.util import \
    fancy_split, byte_compile, make_loader, imp_find_module, \
    copy_tree, fsencoding, strip_files, in_system_path, makedirs, \
    iter_platform_files, find_version, skipscm, momc, copy_file, \
    copy_resource
from py2app.filters import \
    not_stdlib_filter, not_system_filter, has_filename_filter
from py2app import recipes

from distutils.sysconfig import get_config_var
PYTHONFRAMEWORK=get_config_var('PYTHONFRAMEWORK')


PLUGIN_SUFFIXES = {
        '.qlgenerator':    'QuickLook',
        '.mdimporter':     'Spotlight',
        '.xpc':            'XPCServices',
        '.service':        'Services',
        '.prefPane':       'PreferencePanes',
        '.iaplugin':       'InternetAccounts',
        '.action':         'Automator',
}

try:
    basestring
except NameError:
    basestring = str

def rewrite_tkinter_load_commands(tkinter_path):
    print("rewrite_tk", tkinter_path)
    m = macholib.MachO.MachO(tkinter_path)
    tcl_path = None
    tk_path = None

    rewrite_map = {}

    for header in m.headers:
        for idx, name, other in header.walkRelocatables():
            if other.endswith('/Tk'):
                if tk_path is not None and other != tk_path:
                    raise DistutilsPlatformError('_tkinter is linked to different Tk paths')
                tk_path = other
            elif other.endswith('/Tcl'):
                if tcl_path is not None and other != tcl_path:
                    raise DistutilsPlatformError('_tkinter is linked to different Tcl paths')
                tcl_path = other

    if tcl_path is None or 'Tcl.framework' not in tcl_path:
        raise DistutilsPlatformError('_tkinter is not linked a Tcl.framework')

    if tk_path is None or 'Tk.framework' not in tk_path:
        raise DistutilsPlatformError('_tkinter is not linked a Tk.framework')

    system_tcl_versions = [nm for nm in os.listdir('/System/Library/Frameworks/Tcl.framework/Versions') if nm != 'Current']
    system_tk_versions = [nm for nm in os.listdir('/System/Library/Frameworks/Tk.framework/Versions') if nm != 'Current']

    if not tcl_path.startswith('/System/Library/Frameworks'):
        # ../Versions/8.5/Tcl
        ver = os.path.basename(os.path.dirname(tcl_path))
        if ver not in system_tcl_versions:
            raise DistutilsPlatformError('_tkinter is linked to a version of Tcl not in /System')

        rewrite_map[tcl_path] = '/System/Library/Frameworks/Tcl.framework/Versions/%s/Tcl'%(ver,)

    if not tk_path.startswith('/System/Library/Frameworks'):
        # ../Versions/8.5/Tk
        ver = os.path.basename(os.path.dirname(tk_path))
        if ver not in system_tk_versions:
            raise DistutilsPlatformError('_tkinter is linked to a version of Tk not in /System')

        rewrite_map[tk_path] = '/System/Library/Frameworks/Tk.framework/Versions/%s/Tk'%(ver,)

    if rewrite_map:
        print("Relinking _tkinter.so to system Tcl/Tk")
        rewroteAny = False
        for header in m.headers:
            for idx, name, other in header.walkRelocatables():
                data = rewrite_map.get(other)
                if data:
                    if header.rewriteDataForCommand(idx, data.encode(sys.getfilesystemencoding())):
                        rewroteAny = True

        if rewroteAny:
            old_mode = flipwritable(m.filename)
            try:
                with open(m.filename, 'rb+') as f:
                    for header in m.headers:
                        f.seek(0)
                        header.write(f)
                        f.seek(0, 2)
                        f.flush()

            finally:
                flipwritable(m.filename, old_mode)

    else:
        print("_tkinter already linked against system Tcl/Tk")


def get_zipfile(dist, semi_standalone=False):
    if sys.version_info[0] == 3:
        if semi_standalone:
            return "python%d.%d/site-packages.zip"%(sys.version_info[:2])
        else:
            return "python%d%d.zip"%(sys.version_info[:2])
    return getattr(dist, "zipfile", None) or "site-packages.zip"

def framework_copy_condition(src):
    # Skip Headers, .svn, and CVS dirs
    return skipscm(src) and os.path.basename(src) != 'Headers'

class PythonStandalone(macholib.MachOStandalone.MachOStandalone):
    def __init__(self, appbuilder, *args, **kwargs):
        super(PythonStandalone, self).__init__(*args, **kwargs)
        self.appbuilder = appbuilder

    def copy_dylib(self, src):
        dest = os.path.join(self.dest, os.path.basename(src))
        if os.path.islink(src):
            dest = os.path.join(self.dest, os.path.basename(os.path.realpath(src)))

            # Ensure that the orginal name also exists, avoids problems when
            # the filename is used from Python (see issue #65)
            #
            # NOTE: The if statement checks that the target link won't
            #       point to itself, needed for systems like homebrew that
            #       store symlinks in "public" locations that point to
            #       files of the same name in a per-package install location.
            link_dest = os.path.join(self.dest, os.path.basename(src))
            if os.path.basename(link_dest) != os.path.basename(dest):
                os.symlink(os.path.basename(dest), link_dest)

        else:
            dest = os.path.join(self.dest, os.path.basename(src))
        return self.appbuilder.copy_dylib(src, dest)

    def copy_framework(self, info):
        destfn = self.appbuilder.copy_framework(info, self.dest)
        dest = os.path.join(self.dest, info['shortname'] + '.framework')
        self.pending.append((destfn, iter_platform_files(dest)))
        return destfn

def iterRecipes(module=recipes):
    for name in dir(module):
        if name.startswith('_'):
            continue
        check = getattr(getattr(module, name), 'check', None)
        if check is not None:
            yield (name, check)

# A very loosely defined "target".  We assume either a "script" or "modules"
# attribute.  Some attributes will be target specific.
class Target(object):
    def __init__(self, **kw):
        self.__dict__.update(kw)
        # If modules is a simple string, assume they meant list
        m = self.__dict__.get("modules")
        if m and isinstance(m, basestring):
            self.modules = [m]

    def get_dest_base(self):
        dest_base = getattr(self, "dest_base", None)
        if dest_base: return dest_base
        script = getattr(self, "script", None)
        if script:
            return os.path.basename(os.path.splitext(script)[0])
        modules = getattr(self, "modules", None)
        assert modules, "no script, modules or dest_base specified"
        return modules[0].split(".")[-1]

    def validate(self):
        resources = getattr(self, "resources", [])
        for r_filename in resources:
            if not os.path.isfile(r_filename):
                raise DistutilsOptionError(
                    "Resource filename '%s' does not exist" % (r_filename,))


def validate_target(dist, attr, value):
    res = FixupTargets(value, "script")
    other = {"app": "plugin", "plugin": "app"}
    if res and getattr(dist, other[attr]):
        # XXX - support apps and plugins?
        raise DistutilsOptionError(
            "You must specify either app or plugin, not both")

def FixupTargets(targets, default_attribute):
    if not targets:
        return targets
    try:
        targets = eval(targets)
    except:
        pass
    ret = []
    for target_def in targets:
        if isinstance(target_def, basestring):
            # Create a default target object, with the string as the attribute
            target = Target(**{default_attribute: target_def})
        else:
            d = getattr(target_def, "__dict__", target_def)
            if default_attribute not in d:
                raise DistutilsOptionError(
                    "This target class requires an attribute '%s'"
                    % (default_attribute,))
            target = Target(**d)
        target.validate()
        ret.append(target)
    return ret

def normalize_data_file(fn):
    if isinstance(fn, basestring):
        fn = convert_path(fn)
        return ('', [fn])
    return fn

def is_system(executable=None):
    if executable is None:
        executable = sys.executable
    return in_system_path(executable)

def installation_info(executable=None, version=None):
    if version is None:
        version = sys.version
    if is_system(executable):
        return version[:3] + " (FORCED: Using vendor Python)"
    else:
        return version[:3]

class py2app(Command):
    description = "create a Mac OS X application or plugin from Python scripts"
    # List of option tuples: long name, short name (None if no short
    # name), and help string.

    user_options = [
        ("app=", None,
         "application bundle to be built"),
        ("plugin=", None,
         "puglin bundle to be built"),
        ('optimize=', 'O',
         "optimization level: -O1 for \"python -O\", "
         "-O2 for \"python -OO\", and -O0 to disable [default: -O0]"),
        ("includes=", 'i',
         "comma-separated list of modules to include"),
        ("packages=", 'p',
         "comma-separated list of packages to include"),
        ("iconfile=", None,
         "Icon file to use"),
        ("excludes=", 'e',
         "comma-separated list of modules to exclude"),
        ("dylib-excludes=", 'E',
         "comma-separated list of frameworks or dylibs to exclude"),
        ("datamodels=", None,
         "xcdatamodels to be compiled and copied into Resources"),
        ("mappingmodels=", None,
          "xcmappingmodels to be compiled and copied into Resources"),
        ("resources=", 'r',
         "comma-separated list of additional data files and folders to include (not for code!)"),
        ("frameworks=", 'f',
         "comma-separated list of additional frameworks and dylibs to include"),
        ("plist=", 'P',
         "Info.plist template file, dict, or plistlib.Plist"),
        ("extension=", None,
         "Bundle extension [default:.app for app, .plugin for plugin]"),
        ("graph", 'g',
         "output module dependency graph"),
        ("xref", 'x',
         "output module cross-reference as html"),
        ("no-strip", None,
         "do not strip debug and local symbols from output"),
        #("compressed", 'c',
        # "create a compressed zipfile"),
        ("no-chdir", 'C',
         "do not change to the data directory (Contents/Resources) [forced for plugins]"),
        #("no-zip", 'Z',
        # "do not use a zip file (XXX)"),
        ("semi-standalone", 's',
         "depend on an existing installation of Python " + installation_info()),
        ("alias", 'A',
         "Use an alias to current source file (for development only!)"),
        ("argv-emulation", 'a',
         "Use argv emulation [disabled for plugins]."),
        ("argv-inject=", None,
         "Inject some commands into the argv"),
        ("emulate-shell-environment", None,
         "Emulate the shell environment you get in a Terminal window"),
        ("use-pythonpath", None,
         "Allow PYTHONPATH to effect the interpreter's environment"),
        ('bdist-base=', 'b',
         'base directory for build library (default is build)'),
        ('dist-dir=', 'd',
         "directory to put final built distributions in (default is dist)"),
        ('site-packages', None,
         "include the system and user site-packages into sys.path"),
        ("strip", 'S',
         "strip debug and local symbols from output (on by default, for compatibility)"),
        ("prefer-ppc", None,
         "Force application to run translated on i386 (LSPrefersPPC=True)"),
        ('debug-modulegraph', None,
         'Drop to pdb console after the module finding phase is complete'),
        ("debug-skip-macholib", None,
         "skip macholib phase (app will not be standalone!)"),
        ("arch=", None, "set of architectures to use (fat, fat3, universal, intel, i386, ppc, x86_64; default is the set for the current python binary)"),
        ("qt-plugins=", None, "set of Qt plugins to include in the application bundle (default None)"),
        ("matplotlib-backends=", None, "set of matplotlib backends to include (default: include entire package)"),
        ("extra-scripts=", None, "set of scripts to include in the application bundle, next to the main application script"),
        ("include-plugins=", None, "List of plugins to include"),
        ("force-system-tk", None, "Ensure that Tkinter is linked against Apple's build of Tcl/Tk"),
        ]

    boolean_options = [
        #"compressed",
        "xref",
        "strip",
        "no-strip",
        "site-packages",
        "semi-standalone",
        "alias",
        "argv-emulation",
        #"no-zip",
        "use-pythonpath",
        "no-chdir",
        "debug-modulegraph",
        "debug-skip-macholib",
        "graph",
        "prefer-ppc",
        "emulate-shell-environment",
        "force-system-tk",
    ]

    def initialize_options (self):
        self.app = None
        self.plugin = None
        self.bdist_base = None
        self.xref = False
        self.graph = False
        self.no_zip = 0
        self.optimize = 0
        if hasattr(sys, 'flags'):
            self.optimize = sys.flags.optimize
        self.arch = None
        self.strip = True
        self.no_strip = False
        self.iconfile = None
        self.extension = None
        self.alias = 0
        self.argv_emulation = 0
        self.emulate_shell_environment = 0
        self.argv_inject = None
        self.no_chdir = 0
        self.site_packages = False
        self.use_pythonpath = False
        self.includes = None
        self.packages = None
        self.excludes = None
        self.dylib_excludes = None
        self.frameworks = None
        self.resources = None
        self.datamodels = None
        self.mappingmodels = None
        self.plist = None
        self.compressed = True
        self.semi_standalone = is_system()
        self.dist_dir = None
        self.debug_skip_macholib = False
        self.debug_modulegraph = False
        self.prefer_ppc = False
        self.filters = []
        self.eggs = []
        self.qt_plugins = None
        self.matplotlib_backends = None
        self.extra_scripts = None
        self.include_plugins = None
        self.force_system_tk = False

    def finalize_options (self):
        if not self.strip:
            self.no_strip = True
        elif self.no_strip:
            self.strip = False
        self.optimize = int(self.optimize)
        if self.argv_inject and isinstance(self.argv_inject, basestring):
            self.argv_inject = shlex.split(self.argv_inject)
        self.includes = set(fancy_split(self.includes))
        self.includes.add('encodings.*')
        #if sys.version_info[:2] >= (3, 2):
        #    self.includes.add('pkgutil')
        #    self.includes.add('imp')
        self.packages = set(fancy_split(self.packages))

        self.excludes = set(fancy_split(self.excludes))
        self.excludes.add('readline')
        # included by apptemplate
        self.excludes.add('site')
        if getattr(self.distribution, 'install_requires', None):
            self.includes.add('pkg_resources')
            self.eggs = pkg_resources.require(self.distribution.install_requires)

        # Setuptools/distribute style namespace packages uses
        # __import__('pkg_resources'), and that import isn't detected at the
        # moment. Forcefully include pkg_resources.
        self.includes.add('pkg_resources')

        dylib_excludes = fancy_split(self.dylib_excludes)
        self.dylib_excludes = []
        for fn in dylib_excludes:
            try:
                res = macholib.dyld.framework_find(fn)
            except ValueError:
                try:
                    res = macholib.dyld.dyld_find(fn)
                except ValueError:
                    res = fn
            self.dylib_excludes.append(res)
        self.resources = fancy_split(self.resources)
        frameworks = fancy_split(self.frameworks)
        self.frameworks = []
        for fn in frameworks:
            try:
                res = macholib.dyld.framework_find(fn)
            except ValueError:
                res = macholib.dyld.dyld_find(fn)
            while res in self.dylib_excludes:
                self.dylib_excludes.remove(res)
            self.frameworks.append(res)
        if not self.plist:
            self.plist = {}
        if isinstance(self.plist, basestring):
            self.plist = plistlib.Plist.fromFile(self.plist)
        if isinstance(self.plist, plistlib.Dict):
            self.plist = dict(self.plist.__dict__)
        else:
            self.plist = dict(self.plist)

        self.set_undefined_options('bdist',
                                   ('dist_dir', 'dist_dir'),
                                   ('bdist_base', 'bdist_base'))

        if self.semi_standalone:
            self.filters.append(not_stdlib_filter)

        if self.iconfile is None and 'CFBundleIconFile' not in self.plist:
            # Default is the generic applet icon in the framework
            iconfile = os.path.join(sys.prefix, 'Resources', 'Python.app',
                'Contents', 'Resources', 'PythonApplet.icns')
            if os.path.exists(iconfile):
                self.iconfile = iconfile


        self.runtime_preferences = list(self.get_runtime_preferences())

        self.qt_plugins = fancy_split(self.qt_plugins)
        self.matplotlib_backends = fancy_split(self.matplotlib_backends)
        self.extra_scripts = fancy_split(self.extra_scripts)
        self.include_plugins = fancy_split(self.include_plugins)


        if self.datamodels:
            print("WARNING: the datamodels option is deprecated, add model files to the list of resources")

        if self.mappingmodels:
            print("WARNING: the mappingmodels option is deprecated, add model files to the list of resources")


    def get_default_plist(self):
        # XXX - this is all single target stuff
        plist = {}
        target = self.targets[0]

        version = self.distribution.get_version()
        if version == '0.0.0':
            try:
                version = find_version(target.script)
            except ValueError:
                pass

        if not isinstance(version, basestring):
            raise DistutilsOptionError("Version must be a string")

        if sys.version_info[0] > 2 and isinstance(version, type('a'.encode('ascii'))):
            raise DistutilsOptionError("Version must be a string")

        plist['CFBundleVersion'] = version

        name = self.distribution.get_name()
        if name == 'UNKNOWN':
            base = target.get_dest_base()
            name = os.path.basename(base)
        plist['CFBundleName'] = name

        return plist

    def get_runtime(self, prefix=None, version=None):
        # XXX - this is a bit of a hack!
        #       ideally we'd use dylib functions to figure this out
        if prefix is None:
            prefix = sys.prefix
        if version is None:
            version = sys.version
        version = version[:3]
        info = None
        if os.path.exists(os.path.join(prefix, ".Python")):
            # We're in a virtualenv environment, locate the real prefix
            fn = os.path.join(prefix, "lib", "python%d.%d"%(sys.version_info[:2]), "orig-prefix.txt")
            if os.path.exists(fn):
                with open(fn, 'rU') as fp:
                    prefix = fp.read().strip()

        try:
            fmwk = macholib.dyld.framework_find(prefix)
        except ValueError:
            info = None
        else:
            info = macholib.dyld.framework_info(fmwk)

        if info is not None:
            dylib = info['name']
            runtime = os.path.join(info['location'], info['name'])
        else:
            dylib = 'libpython%s.dylib' % (sys.version[:3],)
            runtime = os.path.join(prefix, 'lib', dylib)
        return dylib, runtime

    def symlink(self, src, dst):
        try:
            os.remove(dst)
        except OSError:
            pass
        os.symlink(src, dst)

    def get_runtime_preferences(self, prefix=None, version=None):
        dylib, runtime = self.get_runtime(prefix=prefix, version=version)
        yield os.path.join('@executable_path', '..', 'Frameworks', dylib)
        if self.semi_standalone or self.alias:
            yield runtime

    def run(self):
        if sysconfig.get_config_var('PYTHONFRAMEWORK') is None:
            if not sysconfig.get_config_var('Py_ENABLE_SHARED'):
                raise DistutilsPlatformError("This python does not have a shared library or framework")

            else:
                # Issue .. in py2app's tracker, and issue .. in python's tracker: a unix-style shared
                # library build did not read the application environment correctly. The collection of
                # if statements below gives a clean error message when py2app is started, instead of
                # building a bundle that will give a confusing error message when started.
                msg = "py2app is not supported for a shared library build with this version of python"
                if sys.version_info[:2] < (2,7):
                    raise DistutilsPlatformError(msg)
                elif sys.version_info[:2] == (2,7) and sys.version[3] < 4:
                    raise DistutilsPlatformError(msg)
                elif sys.version_info[0] == 3 and sys.version_info[1] < 2:
                    raise DistutilsPlatformError(msg)
                elif sys.version_info[0] == 3 and sys.version_info[1] == 2 and sys.version_info[3] < 3:
                    raise DistutilsPlatformError(msg)
                elif sys.version_info[0] == 3 and sys.version_info[1] == 3 and sys.version_info[3] < 1:
                    raise DistutilsPlatformError(msg)

        if hasattr(self.distribution, "install_requires") \
                and self.distribution.install_requires:

            self.distribution.fetch_build_eggs(self.distribution.install_requires)


        build = self.reinitialize_command('build')
        build.build_base = self.bdist_base
        build.run()
        self.create_directories()
        self.fixup_distribution()
        self.initialize_plist()

        sys_old_path = sys.path[:]
        extra_paths = [
            os.path.dirname(target.script)
            for target in self.targets
        ]
        extra_paths.extend([build.build_platlib, build.build_lib])
        self.additional_paths = [
            os.path.abspath(p)
            for p in extra_paths
            if p is not None
        ]
        sys.path[:0] = self.additional_paths

        # this needs additional_paths
        self.initialize_prescripts()

        try:
            self._run()
        finally:
            sys.path = sys_old_path


    def iter_datamodels(self, resdir):
        for (path, files) in (normalize_data_file(fn) for fn in (self.datamodels or ())):
            path = fsencoding(path)
            for fn in files:
                fn = fsencoding(fn)
                basefn, ext = os.path.splitext(fn)
                if ext != '.xcdatamodel':
                    basefn = fn
                    fn += '.xcdatamodel'
                destfn = os.path.basename(basefn) + '.mom'
                yield fn, os.path.join(resdir, path, destfn)

    def compile_datamodels(self, resdir):
        for src, dest in self.iter_datamodels(resdir):
            print("compile datamodel", src, "->", dest)
            self.mkpath(os.path.dirname(dest))
            momc(src, dest)

    def iter_mappingmodels(self, resdir):
        for (path, files) in (normalize_data_file(fn) for fn in (self.mappingmodels or ())):
            path = fsencoding(path)
            for fn in files:
                fn = fsencoding(fn)
                basefn, ext = os.path.splitext(fn)
                if ext != '.xcmappingmodel':
                    basefn = fn
                    fn += '.xcmappingmodel'
                destfn = os.path.basename(basefn) + '.cdm'
                yield fn, os.path.join(resdir, path, destfn)

    def compile_mappingmodels(self, resdir):
        for src, dest in self.iter_mappingmodels(resdir):
            self.mkpath(os.path.dirname(dest))
            mapc(src, dest)

<<<<<<< HEAD
    def iter_extra_plugins(self):
        for item in self.include_plugins:
            if isinstance(item, (list, tuple)):
                subdir, path = item

            else:
                ext = os.path.splitext(item)[1]
                try:
                    subdir = PLUGIN_SUFFIXES[ext]
                    path = item
                except KeyError:
                    raise DistutilsOptionError("Cannot determine subdirectory for plugin %s"%(item,))

            yield path, os.path.join(subdir, os.path.basename(path))

=======
>>>>>>> 29aa2bd3
    def iter_data_files(self):
        dist = self.distribution
        allres = chain(getattr(dist, 'data_files', ()) or (), self.resources)
        for (path, files) in (normalize_data_file(fn) for fn in allres):
            path = fsencoding(path)
            for fn in files:
                fn = fsencoding(fn)
                yield fn, os.path.join(path, os.path.basename(fn))

    def collect_scripts(self):
        # these contains file names
        scripts = set()

        for target in self.targets:
            scripts.add(target.script)
            scripts.update([
                k for k in target.prescripts if isinstance(k, basestring)
            ])
            if hasattr(target, 'extra_scripts'):
                scripts.update(target.extra_scripts)

        scripts.update(self.extra_scripts)
        return scripts

    def get_plist_options(self):
        result = dict(
            PyOptions=dict(
                use_pythonpath=bool(self.use_pythonpath),
                site_packages=bool(self.site_packages),
                alias=bool(self.alias),
                argv_emulation=bool(self.argv_emulation),
                emulate_shell_environment=bool(self.emulate_shell_environment),
                no_chdir=bool(self.no_chdir),
                prefer_ppc=self.prefer_ppc,
            ),
        )
        if self.optimize:
            result['PyOptions']['optimize'] = self.optimize
        return result


    def initialize_plist(self):
        plist = self.get_default_plist()
        for target in self.targets:
            plist.update(getattr(target, 'plist', {}))
        plist.update(self.plist)
        plist.update(self.get_plist_options())

        if self.iconfile:
            iconfile = self.iconfile
            if not os.path.exists(iconfile):
                iconfile = iconfile + '.icns'
            if not os.path.exists(iconfile):
                raise DistutilsOptionError("icon file must exist: %r"
                    % (self.iconfile,))
            self.resources.append(iconfile)
            plist['CFBundleIconFile'] = os.path.basename(iconfile)
        if self.prefer_ppc:
            plist['LSPrefersPPC'] = True

        self.plist = plist
        return plist

    def run_alias(self):
        self.app_files = []
        for target in self.targets:

            extra_scripts = list(self.extra_scripts)
            if hasattr(target, 'extra_scripts'):
                extra_scripts.update(extra_scripts)

            dst = self.build_alias_executable(target, target.script, extra_scripts)
            self.app_files.append(dst)

            for fn in extra_scripts:
                if fn.endswith('.py'):
                    fn = fn[:-3]
                elif fn.endswith('.pyw'):
                    fn = fn[:-4]

                src_fn = script_executable(arch=self.arch)
                tgt_fn = os.path.join(target.appdir, 'Contents', 'MacOS', os.path.basename(fn))
                mergecopy(src_fn, tgt_fn)
                make_exec(tgt_fn)

    def collect_recipedict(self):
        return dict(iterRecipes())

    def get_modulefinder(self):
        if self.debug_modulegraph:
            debug = 4
        else:
            debug = 0
        return find_modules(
            scripts=self.collect_scripts(),
            includes=self.includes,
            packages=self.packages,
            excludes=self.excludes,
            debug=debug,
        )

    def collect_filters(self):
        return [has_filename_filter] + list(self.filters)

    def process_recipes(self, mf, filters, flatpackages, loader_files):
        rdict = self.collect_recipedict()
        while True:
            for name, check in rdict.items():
                rval = check(self, mf)
                if rval is None:
                    continue
                # we can pull this off so long as we stop the iter
                del rdict[name]
                print('*** using recipe: %s ***' % (name,))

                if rval.get('packages'):
                    self.packages.update(rval['packages'])
                    find_needed_modules(mf, packages=rval['packages'])

                for pkg in rval.get('flatpackages', ()):
                    if isinstance(pkg, basestring):
                        pkg = (os.path.basename(pkg), pkg)
                    flatpackages[pkg[0]] = pkg[1]
                filters.extend(rval.get('filters', ()))
                loader_files.extend(rval.get('loader_files', ()))
                newbootstraps = map(self.get_bootstrap,
                    rval.get('prescripts', ()))

                if rval.get('includes'):
                    find_needed_modules(mf, includes=rval['includes'])

                if rval.get('resources'):
                    self.resources.extend(rval['resources'])

                for fn in newbootstraps:
                    if isinstance(fn, basestring):
                        mf.run_script(fn)
                for target in self.targets:
                    target.prescripts.extend(newbootstraps)
                break
            else:
                break

    def _run(self):
        try:
            if self.alias:
                self.run_alias()
            else:
                self.run_normal()
        except:
            raise
            # XXX - remove when not debugging
            #       distutils sucks
            import pdb, sys, traceback
            traceback.print_exc()
            pdb.post_mortem(sys.exc_info()[2])

    def filter_dependencies(self, mf, filters):
        print("*** filtering dependencies ***")
        nodes_seen, nodes_removed, nodes_orphaned = mf.filterStack(filters)
        print('%d total' % (nodes_seen,))
        print('%d filtered' % (nodes_removed,))
        print('%d orphaned' % (nodes_orphaned,))
        print('%d remaining' % (nodes_seen - nodes_removed,))

    def get_appname(self):
        return self.plist['CFBundleName']

    def build_xref(self, mf, flatpackages):
        for target in self.targets:
            appdir = target.appdir
            appname = self.get_appname()
            dgraph = os.path.join(appdir, appname + '.html')
            print("*** creating dependency html: %s ***"
                % (os.path.basename(dgraph),))
            with open(dgraph, 'w') as fp:
                mf.create_xref(fp)

    def build_graph(self, mf, flatpackages):
        for target in self.targets:
            base = target.get_dest_base()
            appdir = os.path.join(self.dist_dir, os.path.dirname(base))
            appname = self.get_appname()
            dgraph = os.path.join(appdir, appname + '.dot')
            print("*** creating dependency graph: %s ***"
                % (os.path.basename(dgraph),))
            with open(dgraph, 'w') as fp:
                mf.graphreport(fp, flatpackages=flatpackages)

    def finalize_modulefinder(self, mf):
        for item in mf.flatten():
            if isinstance(item, Package) and item.filename == '-':
                if sys.version_info[:2] <= (3,3):
                    fn = os.path.join(self.temp_dir, 'empty_package', '__init__.py')
                    if not os.path.exists(fn):
                        dn = os.path.dirname(fn)
                        if not os.path.exists(dn):
                            os.makedirs(dn)
                        with open(fn, 'w') as fp:
                            pass

                    item.filename = fn

        py_files, extensions = parse_mf_results(mf)

        # Remove all top-level scripts from the list of python files,
        # those get treated differently.
        py_files = [ item for item in py_files if not isinstance(item, Script) ]

        extensions = list(extensions)
        return py_files, extensions

    def collect_packagedirs(self):
        return list(filter(os.path.exists, [
            os.path.join(os.path.realpath(self.get_bootstrap(pkg)), '')
            for pkg in self.packages
        ]))

    def run_normal(self):
        mf = self.get_modulefinder()
        filters = self.collect_filters()
        flatpackages = {}
        loader_files = []
        self.process_recipes(mf, filters, flatpackages, loader_files)

        if self.debug_modulegraph:
            import pdb
            pdb.Pdb().set_trace()

        self.filter_dependencies(mf, filters)

        if self.graph:
            self.build_graph(mf, flatpackages)
        if self.xref:
            self.build_xref(mf, flatpackages)

        py_files, extensions = self.finalize_modulefinder(mf)
        pkgdirs = self.collect_packagedirs()
        self.create_binaries(py_files, pkgdirs, extensions, loader_files)

    def create_directories(self):
        bdist_base = self.bdist_base
        if self.semi_standalone:
            self.bdist_dir = os.path.join(bdist_base,
                'python%s-semi_standalone' % (sys.version[:3],), 'app')
        else:
            self.bdist_dir = os.path.join(bdist_base,
                'python%s-standalone' % (sys.version[:3],), 'app')

        if os.path.exists(self.bdist_dir):
            shutil.rmtree(self.bdist_dir)

        self.collect_dir = os.path.abspath(
            os.path.join(self.bdist_dir, "collect"))
        self.mkpath(self.collect_dir)

        self.temp_dir = os.path.abspath(os.path.join(self.bdist_dir, "temp"))
        self.mkpath(self.temp_dir)

        self.dist_dir = os.path.abspath(self.dist_dir)
        self.mkpath(self.dist_dir)

        self.lib_dir = os.path.join(self.bdist_dir,
            os.path.dirname(get_zipfile(self.distribution, self.semi_standalone)))
        self.mkpath(self.lib_dir)

        self.ext_dir = os.path.join(self.lib_dir, 'lib-dynload')
        self.mkpath(self.ext_dir)

        self.framework_dir = os.path.join(self.bdist_dir, 'Frameworks')
        self.mkpath(self.framework_dir)

    def create_binaries(self, py_files, pkgdirs, extensions, loader_files):
        print("*** create binaries ***")
        dist = self.distribution
        pkgexts = []
        copyexts = []
        extmap = {}
        def packagefilter(mod, pkgdirs=pkgdirs):
            fn = os.path.realpath(getattr(mod, 'filename', None))
            if fn is None:
                return None
            for pkgdir in pkgdirs:
                if fn.startswith(pkgdir):
                    return None
            return fn
        if pkgdirs:
            py_files = list(filter(packagefilter, py_files))
        for ext in extensions:
            fn = packagefilter(ext)
            if fn is None:
                fn = os.path.realpath(getattr(ext, 'filename', None))
                pkgexts.append(ext)
            else:
                if '.' in ext.identifier:
                    py_files.append(self.create_loader(ext))
                copyexts.append(ext)
            extmap[fn] = ext

        # byte compile the python modules into the target directory
        print("*** byte compile python files ***")
        byte_compile(py_files,
                     target_dir=self.collect_dir,
                     optimize=self.optimize,
                     force=self.force,
                     verbose=self.verbose,
                     dry_run=self.dry_run)

        for item in py_files:
            if not isinstance(item, Package): continue
            self.copy_package_data(item, self.collect_dir)

        self.lib_files = []
        self.app_files = []

        # create the shared zipfile containing all Python modules
        archive_name = os.path.join(self.lib_dir,
                                    get_zipfile(dist, self.semi_standalone))

        for path, files in loader_files:
            dest = os.path.join(self.collect_dir, path)
            self.mkpath(dest)
            for fn in files:
                destfn = os.path.join(dest, os.path.basename(fn))
                if os.path.isdir(fn):
                    self.copy_tree(fn, destfn, preserve_symlinks=False)
                else:
                    self.copy_file(fn, destfn)

        arcname = self.make_lib_archive(archive_name,
            base_dir=self.collect_dir, verbose=self.verbose,
            dry_run=self.dry_run)

        # XXX: this doesn't work with python3
        #self.lib_files.append(arcname)

        # build the executables
        for target in self.targets:
            extra_scripts = list(self.extra_scripts)
            if hasattr(target, 'extra_scripts'):
                extra_scripts.extend(target.extra_scripts)
            dst = self.build_executable(
                target, arcname, pkgexts, copyexts, target.script, extra_scripts)
            exp = os.path.join(dst, 'Contents', 'MacOS')
            execdst = os.path.join(exp, 'python')
            if self.semi_standalone:
                self.symlink(sys.executable, execdst)
            else:
                if os.path.exists(os.path.join(sys.prefix, ".Python")):
                    fn = os.path.join(sys.prefix, "lib", "python%d.%d"%(sys.version_info[:2]), "orig-prefix.txt")
                    if os.path.exists(fn):
                        with open(fn, 'rU') as fp:
                            prefix = fp.read().strip()

                    rest_path = os.path.normpath(sys.executable)[len(os.path.normpath(sys.prefix))+1:]
                    if rest_path.startswith('.'):
                        rest_path = rest_path[1:]

                    if PYTHONFRAMEWORK:
                        # When we're using a python framework bin/python refers to a stub executable
                        # that we don't want use, we need the executable in Resources/Python.app
                        dpath = os.path.join(prefix, 'Resources', 'Python.app', 'Contents', 'MacOS')
                        self.copy_file(os.path.join(dpath, PYTHONFRAMEWORK), execdst)


                    else:
                        self.copy_file(os.path.join(prefix, rest_path), execdst)

                else:
                    self.copy_file(sys.executable, execdst)

            if not self.debug_skip_macholib:
                if self.force_system_tk:
                    print("force system tk")
                    resdir = os.path.join(dst, 'Contents', 'Resources')
                    pydir = os.path.join(resdir, 'lib', 'python%s.%s'%(sys.version_info[:2]))
                    ext_dir = os.path.join(pydir, os.path.basename(self.ext_dir))
                    tkinter_path = os.path.join(ext_dir, '_tkinter.so')
                    if os.path.exists(tkinter_path):
                        rewrite_tkinter_load_commands(tkinter_path)
                    else:
                        print("tkinter not found at", tkinter_path)


                mm = PythonStandalone(self, dst, executable_path=exp)
                dylib, runtime = self.get_runtime()
                if self.semi_standalone:
                    mm.excludes.append(runtime)
                else:
                    mm.mm.run_file(runtime)
                for exclude in self.dylib_excludes:
                    info = macholib.dyld.framework_info(exclude)
                    if info is not None:
                        exclude = os.path.join(
                            info['location'], info['shortname'] + '.framework')
                    mm.excludes.append(exclude)
                for fmwk in self.frameworks:
                    mm.mm.run_file(fmwk)
                platfiles = mm.run()
                if self.strip:
                    platfiles = self.strip_dsym(platfiles)
                    self.strip_files(platfiles)
            self.app_files.append(dst)

    def copy_package_data(self, package, target_dir):
        """
        Copy any package data in a python package into the target_dir.

        This is a bit of a hack, it would be better to identify python eggs
        and copy those in whole.
        """
        exts = [ i[0] for i in imp.get_suffixes() ]
        exts.append('.py')
        exts.append('.pyc')
        exts.append('.pyo')
        def datafilter(item):
            for e in exts:
                if item.endswith(e):
                    return False
            return True

        target_dir = os.path.join(target_dir, *(package.identifier.split('.')))
        for dname in package.packagepath:
            filenames = list(filter(datafilter, zipio.listdir(dname)))
            for fname in filenames:
                if fname in ('.svn', 'CVS', '.hg', '.git'):
                    # Scrub revision manager junk
                    continue
                if fname in ('__pycache__',):
                    # Ignore PEP 3147 bytecode cache
                    continue
                if fname.startswith('.') and fname.endswith('.swp'):
                    # Ignore vim(1) temporary files
                    continue
                if fname.endswith('~') or fname.endswith('.orig'):
                    # Ignore backup files for common tools (hg, emacs, ...)
                    continue
                pth = os.path.join(dname, fname)

                # Check if we have found a package, exclude those
                if zipio.isdir(pth):
                    # XXX: the 'and not' part is wrong, need to fix zipio.isdir
                    for p in zipio.listdir(pth):
                        if p.startswith('__init__.') and p[8:] in exts:
                            break

                    else:
                        if os.path.isfile(pth):
                            # Avoid extracting a resource file that happens
                            # to be zipfile.
                            # XXX: Need API in zipio for nicer code.
                            copy_file(pth, os.path.join(target_dir, fname))
                        else:
                            copy_tree(pth, os.path.join(target_dir, fname))
                    continue

                elif zipio.isdir(pth) and (
                        zipio.isfile(os.path.join(pth, '__init__.py'))
                     or zipio.isfile(os.path.join(pth, '__init__.pyc'))
                     or zipio.isfile(os.path.join(pth, '__init__.pyo'))):
                    # Subdirectory is a python package, these will get included later on
                    # when the subpackage itself is included, ignore for now.
                    pass

                else:
                    copy_file(pth, os.path.join(target_dir, fname))


    def strip_dsym(self, platfiles):
        """ Remove .dSYM directories in the bundled application """

        #
        # .dSYM directories are contain detached debugging information and
        # should be completely removed when the "strip" option is specified.
        #
        if self.dry_run:
            return platfiles
        for dirpath, dnames, fnames in os.walk(self.appdir):
            for nm in list(dnames):
                if nm.endswith('.dSYM'):
                    print("removing debug info: %s/%s"%(dirpath, nm))
                    shutil.rmtree(os.path.join(dirpath, nm))
                    dnames.remove(nm)
        return [file for file in platfiles if '.dSYM' not in file]

    def strip_files(self, files):
        unstripped = 0
        stripfiles = []
        for fn in files:
            unstripped += os.stat(fn).st_size
            stripfiles.append(fn)
            log.info('stripping %s', os.path.basename(fn))
        strip_files(stripfiles, dry_run=self.dry_run, verbose=self.verbose)
        stripped = 0
        for fn in stripfiles:
            stripped += os.stat(fn).st_size
        log.info('stripping saved %d bytes (%d / %d)',
            unstripped - stripped, stripped, unstripped)

    def copy_dylib(self, src, dst):
        # will be copied from the framework?
        if src != sys.executable:
            force, self.force = self.force, True
            self.copy_file(src, dst)
            self.force = force
        return dst

    def copy_versioned_framework(self, info, dst):
        # XXX - Boy is this ugly, but it makes sense because the developer
        #       could have both Python 2.3 and 2.4, or Tk 8.4 and 8.5, etc.
        #       Saves a good deal of space, and I'm pretty sure this ugly
        #       hack is correct in the general case.
        version = info['version']
        if version is None:
            return self.raw_copy_framework(info, dst)
        short = info['shortname'] + '.framework'
        infile = os.path.join(info['location'], short)
        outfile = os.path.join(dst, short)
        vsplit = os.path.join(infile, 'Versions').split(os.sep)
        def condition(src, vsplit=vsplit, version=version):
            srcsplit = src.split(os.sep)
            if (
                    len(srcsplit) > len(vsplit) and
                    srcsplit[:len(vsplit)] == vsplit and
                    srcsplit[len(vsplit)] != version and
                    not os.path.islink(src)
                ):
                return False
            # Skip Headers, .svn, and CVS dirs
            return framework_copy_condition(src)

        return self.copy_tree(infile, outfile,
            preserve_symlinks=True, condition=condition)

    def copy_framework(self, info, dst):
        force, self.force = self.force, True
        if info['shortname'] == PYTHONFRAMEWORK:
            self.copy_python_framework(info, dst)
        else:
            self.copy_versioned_framework(info, dst)
        self.force = force
        return os.path.join(dst, info['name'])

    def raw_copy_framework(self, info, dst):
        short = info['shortname'] + '.framework'
        infile = os.path.join(info['location'], short)
        outfile = os.path.join(dst, short)
        return self.copy_tree(infile, outfile,
            preserve_symlinks=True, condition=framework_copy_condition)

    def copy_python_framework(self, info, dst):
        # XXX - In this particular case we know exactly what we can
        #       get away with.. should this be extended to the general
        #       case?  Per-framework recipes?
        includedir = None
        configdir = None
        if sysconfig is not None:
            includedir = sysconfig.get_config_var('CONFINCLUDEPY')
            configdir = sysconfig.get_config_var('LIBPL')


        if includedir is None:
            includedir = 'python%d.%d'%(sys.version_info[:2])
        else:
            includedir = os.path.basename(includedir)

        if configdir is None:
            configdir = 'config'
        else:
            configdir = os.path.basename(configdir)


        indir = os.path.dirname(os.path.join(info['location'], info['name']))
        outdir = os.path.dirname(os.path.join(dst, info['name']))
        self.mkpath(os.path.join(outdir, 'Resources'))
        pydir = 'python%s.%s'%(sys.version_info[:2])

        # Create a symlink "for Python.frameworks/Versions/Current". This
        # is required for the Mac App-store.
        os.symlink(
                os.path.basename(outdir),
                os.path.join(os.path.dirname(outdir), "Current"))

        # Experiment for issue 57
        if not os.path.exists(os.path.join(indir, 'include')):
            alt = os.path.join(indir, 'Versions/Current')
            if os.path.exists(os.path.join(alt, 'include')):
                indir = alt

        # distutils looks for some files relative to sys.executable, which
        # means they have to be in the framework...
        self.mkpath(os.path.join(outdir, 'include'))
        self.mkpath(os.path.join(outdir, 'include', includedir))
        self.mkpath(os.path.join(outdir, 'lib'))
        self.mkpath(os.path.join(outdir, 'lib', pydir))
        self.mkpath(os.path.join(outdir, 'lib', pydir, configdir))


        fmwkfiles = [
            os.path.basename(info['name']),
            'Resources/Info.plist',
            'include/%s/pyconfig.h'%(includedir),
            'lib/%s/%s/Makefile'%(pydir, configdir)
        ]
        for fn in fmwkfiles:
            self.copy_file(
                os.path.join(indir, fn),
                os.path.join(outdir, fn))



    def fixup_distribution(self):
        dist = self.distribution

        # Trying to obtain app and plugin from dist for backward compatibility
        # reasons.
        app = dist.app
        plugin = dist.plugin
        # If we can get suitable values from self.app and self.plugin, we prefer
        # them.
        if self.app is not None or self.plugin is not None:
            app = self.app
            plugin = self.plugin

        # Convert our args into target objects.
        dist.app = FixupTargets(app, "script")
        dist.plugin = FixupTargets(plugin, "script")
        if dist.app and dist.plugin:
            # XXX - support apps and plugins?
            raise DistutilsOptionError(
                "You must specify either app or plugin, not both")
        elif dist.app:
            self.style = 'app'
            self.targets = dist.app
        elif dist.plugin:
            self.style = 'plugin'
            self.targets = dist.plugin
        else:
            raise DistutilsOptionError(
                "You must specify either app or plugin")
        if len(self.targets) != 1:
            # XXX - support multiple targets?
            raise DistutilsOptionError(
                "Multiple targets not currently supported")
        if not self.extension:
            self.extension = '.' + self.style

        # make sure all targets use the same directory, this is
        # also the directory where the pythonXX.dylib must reside
        paths = set()
        for target in self.targets:
            paths.add(os.path.dirname(target.get_dest_base()))

        if len(paths) > 1:
            raise DistutilsOptionError(
                  "all targets must use the same directory: %s" %
                  ([p for p in paths],))
        if paths:
            app_dir = paths.pop() # the only element
            if os.path.isabs(app_dir):
                raise DistutilsOptionError(
                      "app directory must be relative: %s" % (app_dir,))
            self.app_dir = os.path.join(self.dist_dir, app_dir)
            self.mkpath(self.app_dir)
        else:
            # Do we allow to specify no targets?
            # We can at least build a zipfile...
            self.app_dir = self.lib_dir

    def initialize_prescripts(self):
        prescripts = []
        prescripts.append('reset_sys_path')
        if self.semi_standalone:
            prescripts.append('semi_standalone_path')

        if 0 and sys.version_info[:2] >= (3, 2) and not self.alias:
            # Python 3.2 or later requires a more complicated
            # bootstrap
            prescripts.append('import_encodings')

        if os.path.exists(os.path.join(sys.prefix, ".Python")):
            # We're in a virtualenv, which means sys.path
            # will be broken in alias builds unless we fix
            # it.
            if self.alias or self.semi_standalone:
                prescripts.append("virtualenv")
                prescripts.append(StringIO('_fixup_virtualenv(%r)' % (sys.real_prefix,)))

            if self.site_packages or self.alias:
                import site
                global_site_packages = not os.path.exists(
                        os.path.join(os.path.dirname(site.__file__), 'no-global-site-packages.txt'))
                prescripts.append('virtualenv_site_packages')
                prescripts.append(StringIO('_site_packages(%r, %r, %d)' % (
                    sys.prefix, sys.real_prefix, global_site_packages)))

        elif self.site_packages or self.alias:
            prescripts.append('site_packages')

        if is_system():
            prescripts.append('system_path_extras')

        #if self.style == 'app':
        #    prescripts.append('setup_pkgresource')

        included_subpkg = [pkg for pkg in self.packages if '.' in pkg]
        if included_subpkg:
            prescripts.append('setup_included_subpackages')
            prescripts.append(StringIO('_path_hooks = %r'%(
                included_subpkg)))

        if self.emulate_shell_environment:
            prescripts.append('emulate_shell_environment')

        if self.argv_emulation and self.style == 'app':
            prescripts.append('argv_emulation')
            if 'CFBundleDocumentTypes' not in self.plist:
                self.plist['CFBundleDocumentTypes'] = [
                    {
                        'CFBundleTypeOSTypes' : [
                            '****',
                            'fold',
                            'disk',
                        ],
                        'CFBundleTypeRole': 'Viewer'
                    },
                ]

        if self.argv_inject is not None:
            prescripts.append('argv_inject')
            prescripts.append(
                StringIO('_argv_inject(%r)\n' % (self.argv_inject,)))

        if self.style == 'app' and not self.no_chdir:
            prescripts.append('chdir_resource')
        if not self.alias:
            prescripts.append('disable_linecache')
            prescripts.append('boot_' + self.style)
        else:
            if self.additional_paths:
                prescripts.append('path_inject')
                prescripts.append(
                    StringIO('_path_inject(%r)\n' % (self.additional_paths,)))
            prescripts.append('boot_alias' + self.style)
        newprescripts = []
        for s in prescripts:
            if isinstance(s, basestring):
                newprescripts.append(
                    self.get_bootstrap('py2app.bootstrap.' + s))
            else:
                newprescripts.append(s)

        for target in self.targets:
            prescripts = getattr(target, 'prescripts', [])
            target.prescripts = newprescripts + prescripts


    def get_bootstrap(self, bootstrap):
        if isinstance(bootstrap, basestring):
            if not os.path.exists(bootstrap):
                bootstrap = imp_find_module(bootstrap)[1]
        return bootstrap

    def get_bootstrap_data(self, bootstrap):
        bootstrap = self.get_bootstrap(bootstrap)
        if not isinstance(bootstrap, basestring):
            return bootstrap.getvalue()
        else:
            with open(bootstrap, 'rU') as fp:
                return fp.read()

    def create_pluginbundle(self, target, script, use_runtime_preference=True):
        base = target.get_dest_base()
        appdir = os.path.join(self.dist_dir, os.path.dirname(base))
        appname = self.get_appname()
        print("*** creating plugin bundle: %s ***" % (appname,))
        if self.runtime_preferences and use_runtime_preference:
            self.plist.setdefault(
                'PyRuntimeLocations', self.runtime_preferences)
        appdir, plist = create_pluginbundle(
            appdir,
            appname,
            plist=self.plist,
            extension=self.extension,
            arch=self.arch,
        )
        appdir = fsencoding(appdir)
        resdir = os.path.join(appdir, 'Contents', 'Resources')
        return appdir, resdir, plist

    def create_appbundle(self, target, script, use_runtime_preference=True):
        base = target.get_dest_base()
        appdir = os.path.join(self.dist_dir, os.path.dirname(base))
        appname = self.get_appname()
        print("*** creating application bundle: %s ***" % (appname,))
        if self.runtime_preferences and use_runtime_preference:
            self.plist.setdefault(
                'PyRuntimeLocations', self.runtime_preferences)
        pythonInfo = self.plist.setdefault('PythonInfoDict', {})
        py2appInfo = pythonInfo.setdefault('py2app', {}).update(dict(
            alias=bool(self.alias),
        ))
        appdir, plist = create_appbundle(
            appdir,
            appname,
            plist=self.plist,
            extension=self.extension,
            arch=self.arch,
        )
        appdir = fsencoding(appdir)
        resdir = os.path.join(appdir, 'Contents', 'Resources')
        return appdir, resdir, plist

    def create_bundle(self, target, script, use_runtime_preference=True):
        fn = getattr(self, 'create_%sbundle' % (self.style,))
        return fn(
            target,
            script,
            use_runtime_preference=use_runtime_preference
        )

    def iter_frameworks(self):
        for fn in self.frameworks:
            fmwk = macholib.dyld.framework_info(fn)
            if fmwk is None:
                yield fn
            else:
                basename = fmwk['shortname'] + '.framework'
                yield os.path.join(fmwk['location'], basename)

    def build_alias_executable(self, target, script, extra_scripts):
        # Build an alias executable for the target
        appdir, resdir, plist = self.create_bundle(target, script)

        # symlink python executable
        execdst = os.path.join(appdir, 'Contents', 'MacOS', 'python')
        prefixPathExecutable = os.path.join(sys.prefix, 'bin', 'python')
        if os.path.exists(prefixPathExecutable):
            pyExecutable = prefixPathExecutable
        else:
            pyExecutable = sys.executable
        self.symlink(pyExecutable, execdst)

        # make PYTHONHOME
        pyhome = os.path.join(resdir, 'lib', 'python' + sys.version[:3])
        realhome = os.path.join(sys.prefix, 'lib', 'python' + sys.version[:3])
        makedirs(pyhome)
        if self.optimize:
            self.symlink('../../site.pyo', os.path.join(pyhome, 'site.pyo'))
        else:
            self.symlink('../../site.pyc', os.path.join(pyhome, 'site.pyc'))
        self.symlink(
            os.path.join(realhome, 'config'),
            os.path.join(pyhome, 'config'))


        # symlink data files
        # XXX: fixme: need to integrate automatic data conversion
        for src, dest in self.iter_data_files():
            dest = os.path.join(resdir, dest)
            if src == dest:
                continue
            makedirs(os.path.dirname(dest))
            try:
                copy_resource(src, dest, dry_run=self.dry_run, symlink=1)
            except:
                import traceback
                traceback.print_exc()
                raise

        plugindir = os.path.join(appdir, 'Contents', 'Library')
        for src, dest in self.iter_extra_plugins():
            dest = os.path.join(plugindir, dest)
            if src == dest:
                continue

            makedirs(os.path.dirname(dest))
            try:
                copy_resource(src, dest, dry_run=self.dry_run)
            except:
                import traceback
                traceback.print_exc()
                raise

        # symlink frameworks
        for src in self.iter_frameworks():
            dest = os.path.join(
                appdir, 'Contents', 'Frameworks', os.path.basename(src))
            if src == dest:
                continue
            makedirs(os.path.dirname(dest))
            self.symlink(os.path.abspath(src), dest)

        self.compile_datamodels(resdir)
        self.compile_mappingmodels(resdir)

        bootfn = '__boot__'
        bootfile = open(os.path.join(resdir, bootfn + '.py'), 'w')
        for fn in target.prescripts:
            bootfile.write(self.get_bootstrap_data(fn))
            bootfile.write('\n\n')
        bootfile.write("DEFAULT_SCRIPT=%r\n"%(os.path.realpath(script),))
        script_map = {}
        for fn in extra_scripts:
            tgt = os.path.realpath(fn)
            fn = os.path.basename(fn)
            if fn.endswith('.py'):
                script_map[fn[:-3]] = tgt
            elif fn.endswith('.py'):
                script_map[fn[:-4]] = tgt
            else:
                script_map[fn] = tgt

        bootfile.write("SCRIPT_MAP=%r\n"%(script_map,))
        bootfile.write('try:\n')
        bootfile.write('    _run()\n')
        bootfile.write('except KeyboardInterrupt:\n')
        bootfile.write('    pass\n')
        bootfile.close()

        target.appdir = appdir
        return appdir

    def build_executable(self, target, arcname, pkgexts, copyexts, script, extra_scripts):
        # Build an executable for the target
        appdir, resdir, plist = self.create_bundle(target, script)
        self.appdir = appdir
        self.resdir = resdir
        self.plist = plist

        for fn in extra_scripts:
            if fn.endswith('.py'):
                fn = fn[:-3]
            elif fn.endswith('.pyw'):
                fn = fn[:-4]

            src_fn = script_executable(arch=self.arch)
            tgt_fn = os.path.join(self.appdir, 'Contents', 'MacOS', os.path.basename(fn))
            mergecopy(src_fn, tgt_fn)
            make_exec(tgt_fn)


        site_path = os.path.join(resdir, 'site.py')
        byte_compile([
            SourceModule('site', site_path),
            ],
            target_dir=resdir,
            optimize=self.optimize,
            force=self.force,
            verbose=self.verbose,
            dry_run=self.dry_run)
        if not self.dry_run:
            os.unlink(site_path)


        includedir = None
        configdir = None
        if sysconfig is not None:
            includedir = sysconfig.get_config_var('CONFINCLUDEPY')
            configdir = sysconfig.get_config_var('LIBPL')


        if includedir is None:
            includedir = 'python%d.%d'%(sys.version_info[:2])
        else:
            includedir = os.path.basename(includedir)

        if configdir is None:
            configdir = 'config'
        else:
            configdir = os.path.basename(configdir)

        self.compile_datamodels(resdir)
        self.compile_mappingmodels(resdir)

        bootfn = '__boot__'
        bootfile = open(os.path.join(resdir, bootfn + '.py'), 'w')
        for fn in target.prescripts:
            bootfile.write(self.get_bootstrap_data(fn))
            bootfile.write('\n\n')

        bootfile.write("DEFAULT_SCRIPT=%r\n"%(os.path.basename(script),))

        script_map = {}
        for fn in extra_scripts:
            fn = os.path.basename(fn)
            if fn.endswith('.py'):
                script_map[fn[:-3]] = fn
            elif fn.endswith('.py'):
                script_map[fn[:-4]] = fn
            else:
                script_map[fn] = fn

        bootfile.write("SCRIPT_MAP=%r\n"%(script_map,))
        bootfile.write('_run()\n')
        bootfile.close()

        self.copy_file(script, resdir)
        for fn in extra_scripts:
            self.copy_file(fn, resdir)

        pydir = os.path.join(resdir, 'lib', 'python%s.%s'%(sys.version_info[:2]))
        if sys.version_info[0] == 2 or self.semi_standalone:
            arcdir = os.path.join(resdir, 'lib', 'python' + sys.version[:3])
        else:
            arcdir = os.path.join(resdir, 'lib')
        realhome = os.path.join(sys.prefix, 'lib', 'python' + sys.version[:3])
        self.mkpath(pydir)

        # The site.py file needs to be a two locations
        # 1) in lib/pythonX.Y, to be found during normal startup and
        #    by the 'python' executable
        # 2) in the resources directory next to the script for
        #    semistandalone builds (the lib/pythonX.Y directory is too
        #    late on sys.path to be found in that case).
        #
        if self.optimize:
            self.symlink('../../site.pyo', os.path.join(pydir, 'site.pyo'))
        else:
            self.symlink('../../site.pyc', os.path.join(pydir, 'site.pyc'))
        cfgdir = os.path.join(pydir, configdir)
        realcfg = os.path.join(realhome, configdir)
        real_include = os.path.join(sys.prefix, 'include')
        if self.semi_standalone:
            self.symlink(realcfg, cfgdir)
            self.symlink(real_include, os.path.join(resdir, 'include'))
        else:
            self.mkpath(cfgdir)
            for fn in 'Makefile', 'Setup', 'Setup.local', 'Setup.config':
                rfn = os.path.join(realcfg, fn)
                if os.path.exists(rfn):
                    self.copy_file(rfn, os.path.join(cfgdir, fn))

            inc_dir = os.path.join(resdir, 'include', includedir)
            self.mkpath(inc_dir)
            self.copy_file(os.path.join(real_include, '%s/pyconfig.h'%(
                includedir)), os.path.join(inc_dir, 'pyconfig.h'))


        self.copy_file(arcname, arcdir)
        if sys.version_info[0] != 2:
            import zlib
            self.copy_file(zlib.__file__, os.path.dirname(arcdir))

        ext_dir = os.path.join(pydir, os.path.basename(self.ext_dir))
        self.copy_tree(self.ext_dir, ext_dir, preserve_symlinks=True)
        self.copy_tree(self.framework_dir,
            os.path.join(appdir, 'Contents', 'Frameworks'),
            preserve_symlinks=True)
        for pkg in self.packages:
            pkg_path = self.get_bootstrap(pkg)
            dst = os.path.join(pydir, pkg)
            self.mkpath(dst)
            self.copy_tree(pkg_path, dst)

        for copyext in copyexts:
            fn = os.path.join(ext_dir,
                (copyext.identifier.replace('.', os.sep) +
                os.path.splitext(copyext.filename)[1])
            )
            self.mkpath(os.path.dirname(fn))
            copy_file(copyext.filename, fn, dry_run=self.dry_run)

        for src, dest in self.iter_data_files():
            dest = os.path.join(resdir, dest)
            if src == dest:
                continue
            makedirs(os.path.dirname(dest))
            copy_resource(src, dest, dry_run=self.dry_run)

        plugindir = os.path.join(appdir, 'Contents', 'Library')
        for src, dest in self.iter_extra_plugins():
            dest = os.path.join(plugindir, dest)
            if src == dest:
                continue

            makedirs(os.path.dirname(dest))
            copy_resource(src, dest, dry_run=self.dry_run)


        target.appdir = appdir
        return appdir

    def create_loader(self, item):
        # Hm, how to avoid needless recreation of this file?
        slashname = item.identifier.replace('.', os.sep)
        pathname = os.path.join(self.temp_dir, "%s.py" % slashname)
        if os.path.exists(pathname):
            if self.verbose:
                print("skipping python loader for extension %r"
                    % (item.identifier,))
        else:
            self.mkpath(os.path.dirname(pathname))
            # and what about dry_run?
            if self.verbose:
                print("creating python loader for extension %r"
                    % (item.identifier,))

            fname = slashname + os.path.splitext(item.filename)[1]
            source = make_loader(fname)
            if not self.dry_run:
                with open(pathname, "w") as fp:
                    fp.write(source)
            else:
                return
        return SourceModule(item.identifier, pathname)

    def make_lib_archive(self, zip_filename, base_dir, verbose=0,
                         dry_run=0):
        # Like distutils "make_archive", except we can specify the
        # compression to use - default is ZIP_STORED to keep the
        # runtime performance up.
        # Also, we don't append '.zip' to the filename.
        from distutils.dir_util import mkpath
        mkpath(os.path.dirname(zip_filename), dry_run=dry_run)

        if self.compressed:
            compression = zipfile.ZIP_DEFLATED
        else:
            compression = zipfile.ZIP_STORED
        if not dry_run:
            z = zipfile.ZipFile(zip_filename, "w",
                                compression=compression)
            save_cwd = os.getcwd()
            os.chdir(base_dir)
            for dirpath, dirnames, filenames in os.walk('.'):
                if filenames:
                    # Ensure that there are directory entries for
                    # all directories in the zipfile. This is a
                    # workaround for <http://bugs.python.org/issue14905>:
                    # zipimport won't consider 'pkg/foo.py' to be in
                    # namespace package 'pkg' unless there is an
                    # entry for the directory (or there is a
                    # pkg/__init__.py file as well)
                    z.write(dirpath, dirpath)

                for fn in filenames:
                    path = os.path.normpath(os.path.join(dirpath, fn))
                    if os.path.isfile(path):
                        z.write(path, path)

            os.chdir(save_cwd)
            z.close()

        return zip_filename

    def copy_tree(self, infile, outfile,
                   preserve_mode=1, preserve_times=1, preserve_symlinks=0,
                   level=1, condition=None):
        """Copy an entire directory tree respecting verbose, dry-run,
        and force flags.

        This version doesn't bork on existing symlinks
        """
        return copy_tree(
            infile, outfile,
            preserve_mode,preserve_times,preserve_symlinks,
            not self.force,
            dry_run=self.dry_run,
            condition=condition)<|MERGE_RESOLUTION|>--- conflicted
+++ resolved
@@ -676,7 +676,6 @@
             self.mkpath(os.path.dirname(dest))
             mapc(src, dest)
 
-<<<<<<< HEAD
     def iter_extra_plugins(self):
         for item in self.include_plugins:
             if isinstance(item, (list, tuple)):
@@ -692,8 +691,6 @@
 
             yield path, os.path.join(subdir, os.path.basename(path))
 
-=======
->>>>>>> 29aa2bd3
     def iter_data_files(self):
         dist = self.distribution
         allres = chain(getattr(dist, 'data_files', ()) or (), self.resources)
